import { McpServer } from "@modelcontextprotocol/sdk/server/mcp.js";
import type { RequestHandlerExtra } from "@modelcontextprotocol/sdk/shared/protocol.js";
import type {
  CallToolResult,
  IsomorphicHeaders,
  ServerNotification,
  ServerRequest
} from "@modelcontextprotocol/sdk/types.js";
import { z } from "zod";
import { McpAgent } from "../mcp/index.ts";
import {
  Agent,
  callable,
  getCurrentAgent,
  routeAgentRequest,
  type AgentEmail,
  type Connection,
  type WSMessage
} from "../index.ts";
import { AIChatAgent } from "../ai-chat-agent.ts";
import type { UIMessage as ChatMessage } from "ai";
import type { MCPClientConnection } from "../mcp/client-connection";

interface ToolCallPart {
  type: string;
  toolCallId: string;
  state: "input-available" | "output-available";
  input: Record<string, unknown>;
  output?: unknown;
}

export type Env = {
  MCP_OBJECT: DurableObjectNamespace<McpAgent>;
  EmailAgent: DurableObjectNamespace<TestEmailAgent>;
  CaseSensitiveAgent: DurableObjectNamespace<TestCaseSensitiveAgent>;
  UserNotificationAgent: DurableObjectNamespace<TestUserNotificationAgent>;
  TestChatAgent: DurableObjectNamespace<TestChatAgent>;
  TestOAuthAgent: DurableObjectNamespace<TestOAuthAgent>;
  TEST_MCP_JURISDICTION: DurableObjectNamespace<TestMcpJurisdiction>;
  TestDestroyScheduleAgent: DurableObjectNamespace<TestDestroyScheduleAgent>;
  TestScheduleAgent: DurableObjectNamespace<TestScheduleAgent>;
};

type State = unknown;

type Props = {
  testValue: string;
};

type ToolExtraInfo = RequestHandlerExtra<ServerRequest, ServerNotification>;

type EchoResponseData = {
  headers: IsomorphicHeaders;
  authInfo: ToolExtraInfo["authInfo"] | null;
  hasRequestInfo: boolean;
  hasAuthInfo: boolean;
  requestId: ToolExtraInfo["requestId"];
  sessionId: string | null;
  availableExtraKeys: string[];
  [key: string]: unknown;
};

export class TestMcpAgent extends McpAgent<Env, State, Props> {
  observability = undefined;
  private tempToolHandle?: { remove: () => void };

  server = new McpServer(
    { name: "test-server", version: "1.0.0" },
    {
      capabilities: {
        logging: {},
        tools: { listChanged: true }
        // disable because types started failing in 1.22.0
        // elicitation: { form: {}, url: {} }
      }
    }
  );

  async init() {
    this.server.registerTool(
      "greet",
      {
        description: "A simple greeting tool",
        inputSchema: { name: z.string().describe("Name to greet") }
      },
      async ({ name }) => {
        return { content: [{ text: `Hello, ${name}!`, type: "text" }] };
      }
    );

    this.server.registerTool(
      "getPropsTestValue",
      {
        description: "Get the test value"
      },
      async () => {
        return {
          content: [
            { text: this.props?.testValue ?? "unknown", type: "text" as const }
          ]
        };
      }
    );

    this.server.registerTool(
      "emitLog",
      {
        description: "Emit a logging/message notification",
        inputSchema: {
          level: z.enum(["debug", "info", "warning", "error"]),
          message: z.string()
        }
      },
      async ({ level, message }) => {
        // Force a logging message to be sent when the tool is called
        await this.server.server.sendLoggingMessage({
          level,
          data: message
        });
        return {
          content: [{ type: "text", text: `logged:${level}` }]
        };
      }
    );

    this.server.tool(
      "elicitName",
      "Test tool that elicits user input for a name",
      {},
      async () => {
        const result = await this.server.server.elicitInput({
          message: "What is your name?",
          requestedSchema: {
            type: "object",
            properties: {
              name: {
                type: "string",
                description: "Your name"
              }
            },
            required: ["name"]
          }
        });

        if (result.action === "accept" && result.content?.name) {
          return {
            content: [
              {
                type: "text",
                text: `You said your name is: ${result.content.name}`
              }
            ]
          };
        }

        return {
          content: [{ type: "text", text: "Elicitation cancelled" }]
        };
      }
    );

    // Use `registerTool` so we can later remove it.
    // Triggers notifications/tools/list_changed
    this.server.registerTool(
      "installTempTool",
      {
        description: "Register a temp tool",
        inputSchema: {}
      },
      async () => {
        if (!this.tempToolHandle) {
          this.tempToolHandle = this.server.registerTool(
            "temp-echo",
            {
              description: "Echo text (temporary tool)",
              inputSchema: { what: z.string().describe("Text to echo") }
            },
            async ({ what }) => {
              return { content: [{ type: "text", text: `echo:${what}` }] };
            }
          );
        }
        return { content: [{ type: "text", text: "temp tool installed" }] };
      }
    );

    // Remove the dynamically added tool.
    this.server.registerTool(
      "uninstallTempTool",
      {
        description: "Remove the temporary tool if present"
      },
      async () => {
        if (this.tempToolHandle?.remove) {
          this.tempToolHandle.remove();
          this.tempToolHandle = undefined;
          return {
            content: [{ type: "text" as const, text: "temp tool removed" }]
          };
        }
        return {
          content: [{ type: "text" as const, text: "nothing to remove" }]
        };
      }
    );

    // Echo request info for testing header and auth passthrough
    this.server.tool(
      "echoRequestInfo",
      "Echo back request headers and auth info",
      {},
      async (_args, extra: ToolExtraInfo): Promise<CallToolResult> => {
        // Extract headers from requestInfo, auth from authInfo
        const headers: IsomorphicHeaders = extra.requestInfo?.headers ?? {};
        const authInfo = extra.authInfo ?? null;

        // Track non-function properties available in extra
        const extraRecord = extra as Record<string, unknown>;
        const extraKeys = Object.keys(extraRecord).filter(
          (key) => typeof extraRecord[key] !== "function"
        );

        // Build response object with all available data
        const responseData: EchoResponseData = {
          headers,
          authInfo,
          hasRequestInfo: !!extra.requestInfo,
          hasAuthInfo: !!extra.authInfo,
          requestId: extra.requestId,
          // Include any sessionId if it exists
          sessionId: extra.sessionId ?? null,
          // List all available properties in extra
          availableExtraKeys: extraKeys
        };

        // Add any other properties from extra that aren't already included
        extraKeys.forEach((key) => {
          if (
            !["requestInfo", "authInfo", "requestId", "sessionId"].includes(key)
          ) {
            responseData[`extra_${key}`] = extraRecord[key];
          }
        });

        return {
          content: [
            {
              type: "text",
              text: JSON.stringify(responseData, null, 2)
            }
          ]
        };
      }
    );
  }
}

// Test email agents
export class TestEmailAgent extends Agent<Env> {
  observability = undefined;
  emailsReceived: AgentEmail[] = [];

  async onEmail(email: AgentEmail) {
    this.emailsReceived.push(email);
  }

  // Override onError to avoid console.error which triggers queueMicrotask issues
  override onError(error: unknown): void {
    // Silently handle errors in tests
    throw error;
  }
}

export class TestCaseSensitiveAgent extends Agent<Env> {
  observability = undefined;
  emailsReceived: AgentEmail[] = [];

  async onEmail(email: AgentEmail) {
    this.emailsReceived.push(email);
  }

  override onError(error: unknown): void {
    throw error;
  }
}

export class TestUserNotificationAgent extends Agent<Env> {
  observability = undefined;
  emailsReceived: AgentEmail[] = [];

  async onEmail(email: AgentEmail) {
    this.emailsReceived.push(email);
  }

  override onError(error: unknown): void {
    throw error;
  }
}

export class TestDestroyScheduleAgent extends Agent<Env, { status: string }> {
  observability = undefined;
  initialState = {
    status: "unscheduled"
  };

  async scheduleSelfDestructingAlarm() {
    this.setState({ status: "scheduled" });
    await this.schedule(0, "destroy");
  }

  getStatus() {
    return this.state.status;
  }
}

export class TestScheduleAgent extends Agent<Env> {
  observability = undefined;

  // A no-op callback method for testing schedules
  testCallback() {
    // Intentionally empty - used for testing schedule creation
  }

  @callable()
  async cancelScheduleById(id: string): Promise<boolean> {
    return this.cancelSchedule(id);
  }

  @callable()
  async getScheduleById(id: string) {
    return this.getSchedule(id);
  }

  @callable()
  async createSchedule(delaySeconds: number): Promise<string> {
    const schedule = await this.schedule(delaySeconds, "testCallback");
    return schedule.id;
  }
}

// An Agent that tags connections in onConnect,
// then echoes whether the tag was observed in onMessage
export class TestRaceAgent extends Agent<Env> {
  initialState = { hello: "world" };
  static options = { hibernate: true };

  observability = undefined;

  async onConnect(conn: Connection<{ tagged: boolean }>) {
    // Simulate real async setup to widen the window a bit
    conn.setState({ tagged: true });
  }

  async onMessage(conn: Connection<{ tagged: boolean }>, _: WSMessage) {
    const tagged = !!conn.state?.tagged;
    // Echo a single JSON frame so the test can assert ordering
    conn.send(JSON.stringify({ type: "echo", tagged }));
  }
}

// Test Agent for OAuth client side flows
export class TestOAuthAgent extends Agent<Env> {
  observability = undefined;

  async onRequest(_request: Request): Promise<Response> {
    return new Response("Test OAuth Agent");
  }

  // Allow tests to configure OAuth callback behavior
  configureOAuthForTest(config: {
    successRedirect?: string;
    errorRedirect?: string;
    useJsonHandler?: boolean; // Use built-in JSON response handler for testing
  }): void {
    if (config.useJsonHandler) {
      this.mcp.configureOAuthCallback({
        customHandler: (result: {
          serverId: string;
          authSuccess: boolean;
          authError?: string;
        }) => {
          return new Response(
            JSON.stringify({
              custom: true,
              serverId: result.serverId,
              success: result.authSuccess,
              error: result.authError
            }),
            {
              status: result.authSuccess ? 200 : 401,
              headers: { "content-type": "application/json" }
            }
          );
        }
      });
    } else {
      this.mcp.configureOAuthCallback(config);
    }
  }

  private mockStateStorage: Map<
    string,
    { serverId: string; createdAt: number }
  > = new Map();

  private createMockMcpConnection(
    serverId: string,
    serverUrl: string,
    connectionState: "ready" | "authenticating" | "connecting" = "ready"
  ): MCPClientConnection {
    const self = this;
    return {
      url: new URL(serverUrl),
      connectionState,
      tools: [],
      resources: [],
      prompts: [],
      resourceTemplates: [],
      serverCapabilities: undefined,
      lastConnectedTransport: undefined,
      options: {
        transport: {
          authProvider: {
            clientId: "test-client-id",
            serverId: serverId,
            authUrl: "http://example.com/oauth/authorize",
            async checkState(
              state: string
            ): Promise<{ valid: boolean; serverId?: string; error?: string }> {
              const parts = state.split(".");
              if (parts.length !== 2) {
                return { valid: false, error: "Invalid state format" };
              }
              const [nonce, stateServerId] = parts;
              const stored = self.mockStateStorage.get(nonce);
              if (!stored) {
                return {
                  valid: false,
                  error: "State not found or already used"
                };
              }
              // Note: checkState does NOT consume the state
              if (stored.serverId !== stateServerId) {
                return { valid: false, error: "State serverId mismatch" };
              }
              const age = Date.now() - stored.createdAt;
              if (age > 10 * 60 * 1000) {
                return { valid: false, error: "State expired" };
              }
              return { valid: true, serverId: stateServerId };
            },
            async consumeState(state: string): Promise<void> {
              const parts = state.split(".");
              if (parts.length !== 2) {
                return;
              }
              const [nonce] = parts;
              self.mockStateStorage.delete(nonce);
            },
            async deleteCodeVerifier(): Promise<void> {
              // No-op for tests
            }
          }
        }
      },
      completeAuthorization: async (_code: string) => {
        this.mcp.mcpConnections[serverId].connectionState = "ready";
      },
      establishConnection: async () => {
        this.mcp.mcpConnections[serverId].connectionState = "ready";
      }
    } as unknown as MCPClientConnection;
  }

  saveStateForTest(nonce: string, serverId: string): void {
    this.mockStateStorage.set(nonce, { serverId, createdAt: Date.now() });
  }

  setupMockMcpConnection(
    serverId: string,
    serverName: string,
    serverUrl: string,
    callbackUrl: string,
    clientId?: string | null
  ): void {
    this.sql`
      INSERT OR REPLACE INTO cf_agents_mcp_servers (
        id, name, server_url, client_id, auth_url, callback_url, server_options
      ) VALUES (
        ${serverId},
        ${serverName},
        ${serverUrl},
        ${clientId ?? null},
        ${null},
        ${callbackUrl},
        ${null}
      )
    `;
    this.mcp.mcpConnections[serverId] = this.createMockMcpConnection(
      serverId,
      serverUrl,
      "ready"
    );
  }

  async setupMockOAuthState(
    serverId: string,
    _code: string,
    _state: string,
    options?: { createConnection?: boolean }
  ): Promise<void> {
    if (options?.createConnection) {
      const server = this.getMcpServerFromDb(serverId);
      if (!server) {
        throw new Error(
          `Test error: Server ${serverId} not found in DB. Set up DB record before calling setupMockOAuthState.`
        );
      }

      this.mcp.mcpConnections[serverId] = this.createMockMcpConnection(
        serverId,
        server.server_url,
        "authenticating"
      );
    } else if (this.mcp.mcpConnections[serverId]) {
      const conn = this.mcp.mcpConnections[serverId];
      conn.connectionState = "authenticating";
      conn.completeAuthorization = async (_code: string) => {
        this.mcp.mcpConnections[serverId].connectionState = "ready";
      };
    }
  }

  getMcpServerFromDb(serverId: string) {
    const servers = this.sql<{
      id: string;
      name: string;
      server_url: string;
      client_id: string | null;
      auth_url: string | null;
      callback_url: string;
      server_options: string | null;
    }>`
      SELECT id, name, server_url, client_id, auth_url, callback_url, server_options
      FROM cf_agents_mcp_servers
      WHERE id = ${serverId}
    `;
    return servers.length > 0 ? servers[0] : null;
  }

  isCallbackUrlRegistered(callbackUrl: string): boolean {
    return this.mcp.isCallbackRequest(new Request(callbackUrl));
  }

  testIsCallbackRequest(request: Request): boolean {
    return this.mcp.isCallbackRequest(request);
  }

  removeMcpConnection(serverId: string): void {
    delete this.mcp.mcpConnections[serverId];
  }

  hasMcpConnection(serverId: string): boolean {
    return !!this.mcp.mcpConnections[serverId];
  }

  resetMcpStateRestoredFlag(): void {
    // @ts-expect-error - accessing private property for testing
    this._mcpConnectionsInitialized = false;
  }
}

export class TestChatAgent extends AIChatAgent<Env> {
  observability = undefined;
<<<<<<< HEAD
  // Use batch mode with shorter timeouts for faster tests
  chatProcessingMode = "batch" as const;
  chatIdleTimeout = 300;
  chatTypingTimeout = 150;
=======
  // Store captured context for testing
  private _capturedContext: {
    hasAgent: boolean;
    hasConnection: boolean;
    connectionId: string | undefined;
  } | null = null;
  // Store context captured from nested async function (simulates tool execute)
  private _nestedContext: {
    hasAgent: boolean;
    hasConnection: boolean;
    connectionId: string | undefined;
  } | null = null;
>>>>>>> 380c5977

  async onChatMessage() {
    // Capture getCurrentAgent() context for testing
    const { agent, connection } = getCurrentAgent();
    this._capturedContext = {
      hasAgent: agent !== undefined,
      hasConnection: connection !== undefined,
      connectionId: connection?.id
    };

    // Simulate what happens inside a tool's execute function:
    // It's a nested async function called from within onChatMessage
    await this._simulateToolExecute();

    // Simple echo response for testing
    return new Response("Hello from chat agent!", {
      headers: { "Content-Type": "text/plain" }
    });
  }

  // This simulates an AI SDK tool's execute function being called
  private async _simulateToolExecute(): Promise<void> {
    // Add a small delay to ensure we're in a new microtask (like real tool execution)
    await Promise.resolve();

    // Capture context inside the "tool execute" function
    const { agent, connection } = getCurrentAgent();
    this._nestedContext = {
      hasAgent: agent !== undefined,
      hasConnection: connection !== undefined,
      connectionId: connection?.id
    };
  }

  @callable()
  getCapturedContext(): {
    hasAgent: boolean;
    hasConnection: boolean;
    connectionId: string | undefined;
  } | null {
    return this._capturedContext;
  }

  @callable()
  getNestedContext(): {
    hasAgent: boolean;
    hasConnection: boolean;
    connectionId: string | undefined;
  } | null {
    return this._nestedContext;
  }

  @callable()
  clearCapturedContext(): void {
    this._capturedContext = null;
    this._nestedContext = null;
  }

  @callable()
  getPersistedMessages(): ChatMessage[] {
    const rawMessages = (
      this.sql`select * from cf_ai_chat_agent_messages order by created_at` ||
      []
    ).map((row) => {
      return JSON.parse(row.message as string);
    });
    return rawMessages;
  }

  @callable()
  async testPersistToolCall(messageId: string, toolName: string) {
    const toolCallPart: ToolCallPart = {
      type: `tool-${toolName}`,
      toolCallId: `call_${messageId}`,
      state: "input-available",
      input: { location: "London" }
    };

    const messageWithToolCall: ChatMessage = {
      id: messageId,
      role: "assistant",
      parts: [toolCallPart] as ChatMessage["parts"]
    };
    await this.persistMessages([messageWithToolCall]);
    return messageWithToolCall;
  }

  @callable()
  async testPersistToolResult(
    messageId: string,
    toolName: string,
    output: string
  ) {
    const toolResultPart: ToolCallPart = {
      type: `tool-${toolName}`,
      toolCallId: `call_${messageId}`,
      state: "output-available",
      input: { location: "London" },
      output
    };

    const messageWithToolOutput: ChatMessage = {
      id: messageId,
      role: "assistant",
      parts: [toolResultPart] as ChatMessage["parts"]
    };
    await this.persistMessages([messageWithToolOutput]);
    return messageWithToolOutput;
  }

  // Resumable streaming test helpers

  @callable()
  testStartStream(requestId: string): string {
    return this._startStream(requestId);
  }

  @callable()
  testStoreStreamChunk(streamId: string, body: string): void {
    this._storeStreamChunk(streamId, body);
  }

  @callable()
  testFlushChunkBuffer(): void {
    this._flushChunkBuffer();
  }

  @callable()
  testCompleteStream(streamId: string): void {
    this._completeStream(streamId);
  }

  @callable()
  testMarkStreamError(streamId: string): void {
    this._markStreamError(streamId);
  }

  @callable()
  getActiveStreamId(): string | null {
    return this._activeStreamId;
  }

  @callable()
  getActiveRequestId(): string | null {
    return this._activeRequestId;
  }

  @callable()
  getStreamChunks(
    streamId: string
  ): Array<{ body: string; chunk_index: number }> {
    return (
      this.sql<{ body: string; chunk_index: number }>`
        select body, chunk_index from cf_ai_chat_stream_chunks 
        where stream_id = ${streamId} 
        order by chunk_index asc
      ` || []
    );
  }

  @callable()
  getStreamMetadata(
    streamId: string
  ): { status: string; request_id: string } | null {
    const result = this.sql<{ status: string; request_id: string }>`
      select status, request_id from cf_ai_chat_stream_metadata 
      where id = ${streamId}
    `;
    return result && result.length > 0 ? result[0] : null;
  }

  @callable()
  getAllStreamMetadata(): Array<{
    id: string;
    status: string;
    request_id: string;
    created_at: number;
  }> {
    return (
      this.sql<{
        id: string;
        status: string;
        request_id: string;
        created_at: number;
      }>`select id, status, request_id, created_at from cf_ai_chat_stream_metadata` ||
      []
    );
  }

  @callable()
  testInsertStaleStream(
    streamId: string,
    requestId: string,
    ageMs: number
  ): void {
    const createdAt = Date.now() - ageMs;
    this.sql`
      insert into cf_ai_chat_stream_metadata (id, request_id, status, created_at)
      values (${streamId}, ${requestId}, 'streaming', ${createdAt})
    `;
  }

  @callable()
  testRestoreActiveStream(): void {
    this._restoreActiveStream();
  }

  // Chat queue test helpers

  @callable()
  getQueueLength(): number {
    // @ts-expect-error - accessing private property for testing
    return this._chatQueue.length;
  }

  @callable()
  hasPendingChatRequest(): boolean {
    // @ts-expect-error - accessing private property for testing
    return this._pendingChatRequest !== null;
  }

  @callable()
  getPendingChatRequestId(): string | null {
    // @ts-expect-error - accessing private property for testing
    return this._pendingChatRequest?.data.id ?? null;
  }

  @callable()
  getIsProcessingChat(): boolean {
    // @ts-expect-error - accessing private property for testing
    return this._isProcessingChat;
  }

  @callable()
  hasProcessingTimer(): boolean {
    // @ts-expect-error - accessing private property for testing
    return this._processingTimeout !== null;
  }

  @callable()
  getUserIsTyping(): boolean {
    // @ts-expect-error - accessing private property for testing
    return this._userIsTyping;
  }
}

// Test MCP Agent for jurisdiction feature
export class TestMcpJurisdiction extends McpAgent<Env> {
  observability = undefined;

  server = new McpServer(
    { name: "test-jurisdiction-server", version: "1.0.0" },
    { capabilities: { tools: {} } }
  );

  async init() {
    this.server.registerTool(
      "test-tool",
      {
        description: "A test tool",
        inputSchema: { message: z.string().describe("Test message") }
      },
      async ({ message }) => {
        return { content: [{ text: `Echo: ${message}`, type: "text" }] };
      }
    );
  }
}

export default {
  async fetch(request: Request, env: Env, ctx: ExecutionContext) {
    const url = new URL(request.url);

    // set some props that should be passed init
    // @ts-expect-error - this is fine for now
    ctx.props = {
      testValue: "123"
    };

    if (url.pathname === "/sse" || url.pathname === "/sse/message") {
      return TestMcpAgent.serveSSE("/sse").fetch(request, env, ctx);
    }

    if (url.pathname === "/mcp") {
      return TestMcpAgent.serve("/mcp").fetch(request, env, ctx);
    }

    if (url.pathname === "/500") {
      return new Response("Internal Server Error", { status: 500 });
    }

    return (
      (await routeAgentRequest(request, env)) ||
      new Response("Not found", { status: 404 })
    );
  },

  async email(
    _message: ForwardableEmailMessage,
    _env: Env,
    _ctx: ExecutionContext
  ) {
    // Bring this in when we write tests for the complete email handler flow
  }
};<|MERGE_RESOLUTION|>--- conflicted
+++ resolved
@@ -572,12 +572,13 @@
 
 export class TestChatAgent extends AIChatAgent<Env> {
   observability = undefined;
-<<<<<<< HEAD
   // Use batch mode with shorter timeouts for faster tests
-  chatProcessingMode = "batch" as const;
-  chatIdleTimeout = 300;
-  chatTypingTimeout = 150;
-=======
+  static override options = {
+    ...AIChatAgent.options,
+    chatProcessingMode: "batch" as const,
+    chatIdleTimeout: 300,
+    chatTypingTimeout: 150
+  };
   // Store captured context for testing
   private _capturedContext: {
     hasAgent: boolean;
@@ -590,7 +591,6 @@
     hasConnection: boolean;
     connectionId: string | undefined;
   } | null = null;
->>>>>>> 380c5977
 
   async onChatMessage() {
     // Capture getCurrentAgent() context for testing
