import { describe, it, expect, beforeEach, vi } from "vitest";
import { MCPClientManager } from "../../mcp/client";
import { MCPClientConnection } from "../../mcp/client-connection";
import type { MCPServerRow } from "../../mcp/client-storage";
import type { ToolCallOptions } from "ai";

describe("MCPClientManager OAuth Integration", () => {
  let manager: MCPClientManager;
  let mockStorageData: Map<string, MCPServerRow>;
  let mockKVData: Map<string, unknown>;

  // Helper to save a server directly to mock storage (simulates registerServer's storage effect)
  let saveServerToMock: (server: MCPServerRow) => void;
  // Helper to clear auth URL (simulates clearAuthUrl's storage effect)
  let clearAuthUrlInMock: (serverId: string) => void;

  beforeEach(() => {
    mockStorageData = new Map();
    mockKVData = new Map();

    // Initialize helpers
    saveServerToMock = (server: MCPServerRow) => {
      mockStorageData.set(server.id, server);
    };

    clearAuthUrlInMock = (serverId: string) => {
      const server = mockStorageData.get(serverId);
      if (server) {
        server.auth_url = null;
        mockStorageData.set(serverId, server);
      }
    };

    // Create a mock SqlStorage with exec method
    const mockSqlExec = <T extends Record<string, SqlStorageValue>>(
      query: string,
      ...values: SqlStorageValue[]
    ) => {
      const results: T[] = [];

      if (query.includes("INSERT OR REPLACE")) {
        const id = values[0] as string;
        mockStorageData.set(id, {
          id: values[0] as string,
          name: values[1] as string,
          server_url: values[2] as string,
          client_id: values[3] as string | null,
          auth_url: values[4] as string | null,
          callback_url: values[5] as string,
          server_options: values[6] as string | null
        });
      } else if (query.includes("DELETE")) {
        const id = values[0] as string;
        mockStorageData.delete(id);
      } else if (
        query.includes("UPDATE") &&
        query.includes("auth_url = NULL")
      ) {
        // clearAuthUrl query - only clears auth_url, preserves callback_url
        const id = values[0] as string;
        const server = mockStorageData.get(id);
        if (server) {
          server.auth_url = null;
          mockStorageData.set(id, server);
        }
      } else if (query.includes("SELECT")) {
        if (query.includes("WHERE callback_url")) {
          const url = values[0] as string;
          for (const server of mockStorageData.values()) {
            if (server.callback_url === url) {
              results.push(server as unknown as T);
              break;
            }
          }
        } else {
          results.push(
            ...(Array.from(mockStorageData.values()) as unknown as T[])
          );
        }
      }

      return results[Symbol.iterator]();
    };

    // Create a mock DurableObjectStorage
    const mockDOStorage = {
      sql: {
        exec: mockSqlExec
      },
      get: async <T>(key: string) => mockKVData.get(key) as T | undefined,
      put: async (key: string, value: unknown) => {
        mockKVData.set(key, value);
      },
      kv: {
        get: <T>(key: string) => mockKVData.get(key) as T | undefined,
        put: (key: string, value: unknown) => {
          mockKVData.set(key, value);
        },
        list: vi.fn(),
        delete: vi.fn()
      }
    } as unknown as DurableObjectStorage;

    manager = new MCPClientManager("test-client", "1.0.0", {
      storage: mockDOStorage
    });
  });

  describe("Connection Reuse During OAuth", () => {
    it("should test OAuth reconnect logic through connection reuse condition", async () => {
      const serverId = "test-server-id";

      // Create a real connection and mock its methods
      const connection = new MCPClientConnection(
        new URL("http://example.com"),
        { name: "test-client", version: "1.0.0" },
        { transport: { type: "auto" }, client: {} }
      );

      // Mock connection methods to avoid real HTTP calls
      connection.init = vi.fn().mockResolvedValue(undefined);
      connection.client.close = vi.fn().mockResolvedValue(undefined);

      // Set up connection state
      connection.connectionState = "authenticating";

      // Pre-populate manager with existing connection
      manager.mcpConnections[serverId] = connection;

      // Test the OAuth reconnect path by checking the condition logic
      const hasExistingConnection = !!manager.mcpConnections[serverId];
      const isOAuthReconnect = true; // simulating OAuth code being present

      // This tests our connection reuse logic: !options.reconnect?.oauthCode || !this.mcpConnections[id]
      const shouldReuseConnection = isOAuthReconnect && hasExistingConnection;

      expect(shouldReuseConnection).toBe(true);
      expect(manager.mcpConnections[serverId]).toBe(connection);
      expect(connection.connectionState).toBe("authenticating");
    });
  });

  describe("Callback URL Management", () => {
    it("should recognize callback URLs from database", async () => {
      const callbackUrl1 = "http://localhost:3000/callback/server1";
      const callbackUrl2 = "http://localhost:3000/callback/server2";

      // Save servers with callback URLs to database
      saveServerToMock({
        id: "server1",
        name: "Test Server 1",
        server_url: "http://test1.com",
        callback_url: callbackUrl1,
        client_id: null,
        auth_url: null,
        server_options: null
      });
      saveServerToMock({
        id: "server2",
        name: "Test Server 2",
        server_url: "http://test2.com",
        callback_url: callbackUrl2,
        client_id: null,
        auth_url: null,
        server_options: null
      });

      // Test callback recognition
      expect(
        manager.isCallbackRequest(new Request(`${callbackUrl1}?code=test`))
      ).toBe(true);
      expect(
        manager.isCallbackRequest(new Request(`${callbackUrl2}?code=test`))
      ).toBe(true);
      expect(
        manager.isCallbackRequest(new Request("http://other.com/callback"))
      ).toBe(false);

      // Remove server from database
      manager.removeServer("server1");

      // Should no longer recognize the removed server's callback
      expect(
        manager.isCallbackRequest(new Request(`${callbackUrl1}?code=test`))
      ).toBe(false);
      expect(
        manager.isCallbackRequest(new Request(`${callbackUrl2}?code=test`))
      ).toBe(true);
    });

    it("should handle callback request processing", async () => {
      const serverId = "test-server";
      const clientId = "test-client-id";
      const authCode = "test-auth-code";
      const callbackUrl = `http://localhost:3000/callback/${serverId}`;

      // Save server to database with callback URL
      saveServerToMock({
        id: serverId,
        name: "Test Server",
        server_url: "http://test.com",
        callback_url: callbackUrl,
        client_id: null,
        auth_url: null,
        server_options: null
      });

      // Create real connection with authProvider and mock its methods
      const mockAuthProvider = {
        authUrl: undefined,
        clientId: undefined,
        serverId: undefined,
        redirectUrl: "http://localhost:3000/callback",
        clientMetadata: {
          client_name: "test-client",
          client_uri: "http://localhost:3000",
          redirect_uris: ["http://localhost:3000/callback"]
        },
        tokens: vi.fn(),
        saveTokens: vi.fn(),
        clientInformation: vi.fn(),
        saveClientInformation: vi.fn(),
        redirectToAuthorization: vi.fn(),
        saveCodeVerifier: vi.fn(),
        codeVerifier: vi.fn()
      };

      const connection = new MCPClientConnection(
        new URL("http://example.com"),
        { name: "test-client", version: "1.0.0" },
        {
          transport: { type: "auto", authProvider: mockAuthProvider },
          client: {}
        }
      );

      // Mock methods to avoid HTTP calls
      connection.init = vi.fn().mockResolvedValue(undefined);
      connection.client.close = vi.fn().mockResolvedValue(undefined);
      connection.connectionState = "authenticating";

      manager.mcpConnections[serverId] = connection;

      // Mock the completeAuthorization method for OAuth completion
      const completeAuthSpy = vi
        .spyOn(connection, "completeAuthorization")
        .mockImplementation(async () => {
          connection.connectionState = "connecting";
        });

      // Create callback request
      const callbackRequest = new Request(
        `${callbackUrl}?code=${authCode}&state=${clientId}`
      );

      // Process callback
      const result = await manager.handleCallbackRequest(callbackRequest);

      expect(result.serverId).toBe(serverId);
      expect(result.authSuccess).toBe(true);

      // Verify completeAuthorization was called with the OAuth code
      expect(completeAuthSpy).toHaveBeenCalledWith(authCode);

      // Verify the auth provider was set up correctly
      expect(connection.options.transport.authProvider?.clientId).toBe(
        clientId
      );
      expect(connection.options.transport.authProvider?.serverId).toBe(
        serverId
      );
    });

    it("should throw error for callback without matching URL", async () => {
      const callbackRequest = new Request(
        "http://localhost:3000/unknown?code=test"
      );

      await expect(
        manager.handleCallbackRequest(callbackRequest)
      ).rejects.toThrow("No callback URI match found");
    });

    it("should handle OAuth error response from provider", async () => {
      const callbackUrl = "http://localhost:3000/callback/server1";
      saveServerToMock({
        id: "server1",
        name: "Test Server",
        server_url: "http://test.com",
        callback_url: callbackUrl,
        client_id: null,
        auth_url: null,
        server_options: null
      });

      const callbackRequest = new Request(
        `${callbackUrl}?error=access_denied&error_description=User%20denied%20access`
      );

      const result = await manager.handleCallbackRequest(callbackRequest);

      expect(result.serverId).toBe("server1");
      expect(result.authSuccess).toBe(false);
      expect(result.authError).toBe("User denied access");
    });

    it("should throw error for callback without code or error", async () => {
      const callbackUrl = "http://localhost:3000/callback/server1";
      saveServerToMock({
        id: "server1",
        name: "Test Server",
        server_url: "http://test.com",
        callback_url: callbackUrl,
        client_id: null,
        auth_url: null,
        server_options: null
      });

      const callbackRequest = new Request(`${callbackUrl}?state=test`);

      await expect(
        manager.handleCallbackRequest(callbackRequest)
      ).rejects.toThrow("Unauthorized: no code provided");
    });

    it("should throw error for callback without state", async () => {
      const callbackUrl = "http://localhost:3000/callback/server1";
      saveServerToMock({
        id: "server1",
        name: "Test Server",
        server_url: "http://test.com",
        callback_url: callbackUrl,
        client_id: null,
        auth_url: null,
        server_options: null
      });

      const callbackRequest = new Request(`${callbackUrl}?code=test`);

      await expect(
        manager.handleCallbackRequest(callbackRequest)
      ).rejects.toThrow("Unauthorized: no state provided");
    });

    it("should throw error for callback with non-existent server", async () => {
      const callbackUrl = "http://localhost:3000/callback/non-existent";
      saveServerToMock({
        id: "non-existent",
        name: "Test Server",
        server_url: "http://test.com",
        callback_url: callbackUrl,
        client_id: null,
        auth_url: null,
        server_options: null
      });

      const callbackRequest = new Request(
        `${callbackUrl}?code=test&state=client`
      );

      await expect(
        manager.handleCallbackRequest(callbackRequest)
      ).rejects.toThrow("Could not find serverId: non-existent");
    });

    it("should handle duplicate callback when already in ready state", async () => {
      const serverId = "test-server";
      const callbackUrl = `http://localhost:3000/callback/${serverId}`;
      saveServerToMock({
        id: serverId,
        name: "Test Server",
        server_url: "http://test.com",
        callback_url: callbackUrl,
        client_id: null,
        auth_url: null,
        server_options: null
      });

      // Create real connection in ready state (simulates duplicate callback)
      const connection = new MCPClientConnection(
        new URL("http://example.com"),
        { name: "test-client", version: "1.0.0" },
        { transport: {}, client: {} }
      );

      // Mock methods and set state
      connection.init = vi.fn().mockResolvedValue(undefined);
      connection.client.close = vi.fn().mockResolvedValue(undefined);
      connection.connectionState = "ready"; // Already authenticated

      manager.mcpConnections[serverId] = connection;

      const callbackRequest = new Request(
        `${callbackUrl}?code=test&state=client`
      );

      // Should gracefully handle duplicate callback by returning success
      const result = await manager.handleCallbackRequest(callbackRequest);
      expect(result.authSuccess).toBe(true);
      expect(result.serverId).toBe(serverId);
    });

    it("should error when callback received for connection in failed state", async () => {
      const serverId = "test-server";
      const callbackUrl = `http://localhost:3000/callback/${serverId}`;
      saveServerToMock({
        id: serverId,
        name: "Test Server",
        server_url: "http://test.com",
        callback_url: callbackUrl,
        client_id: null,
        auth_url: null,
        server_options: null
      });

      // Create connection in failed state
      const connection = new MCPClientConnection(
        new URL("http://example.com"),
        { name: "test-client", version: "1.0.0" },
        { transport: {}, client: {} }
      );

      connection.init = vi.fn().mockResolvedValue(undefined);
      connection.client.close = vi.fn().mockResolvedValue(undefined);
      connection.connectionState = "failed"; // Connection previously failed

      manager.mcpConnections[serverId] = connection;

      const callbackRequest = new Request(
        `${callbackUrl}?code=test&state=client`
      );

      // Should error - failed connections need to be recreated, not re-authenticated
      await expect(
        manager.handleCallbackRequest(callbackRequest)
      ).rejects.toThrow(
        'Failed to authenticate: the client is in "failed" state, expected "authenticating"'
      );
    });
  });

  describe("OAuth Security", () => {
    it("should clear auth_url but preserve callback_url after successful authentication", async () => {
      const serverId = "test-server";
      const callbackUrl = `http://localhost:3000/callback/${serverId}`;
      const authUrl = "https://auth.example.com/authorize";

      // Save server with auth_url and callback_url
      saveServerToMock({
        id: serverId,
        name: "Test Server",
        server_url: "http://test.com",
        callback_url: callbackUrl,
        client_id: "test-client-id",
        auth_url: authUrl,
        server_options: null
      });

      // Verify initial state
      let server = mockStorageData.get(serverId);
      expect(server).toBeDefined();
      expect(server?.callback_url).toBe(callbackUrl);
      expect(server?.auth_url).toBe(authUrl);

      // Create connection with auth provider
      const mockAuthProvider = {
        authUrl: undefined,
        clientId: undefined,
        serverId: undefined,
        redirectUrl: "http://localhost:3000/callback",
        clientMetadata: {
          client_name: "test-client",
          client_uri: "http://localhost:3000",
          redirect_uris: ["http://localhost:3000/callback"]
        },
        tokens: vi.fn(),
        saveTokens: vi.fn(),
        clientInformation: vi.fn(),
        saveClientInformation: vi.fn(),
        redirectToAuthorization: vi.fn(),
        saveCodeVerifier: vi.fn(),
        codeVerifier: vi.fn()
      };

      const connection = new MCPClientConnection(
        new URL("http://test.com"),
        { name: "test-client", version: "1.0.0" },
        {
          transport: { type: "auto", authProvider: mockAuthProvider },
          client: {}
        }
      );

      connection.init = vi.fn().mockResolvedValue(undefined);
      connection.client.close = vi.fn().mockResolvedValue(undefined);
      connection.connectionState = "authenticating";
      connection.completeAuthorization = vi.fn().mockResolvedValue(undefined);

      manager.mcpConnections[serverId] = connection;

      // Handle callback
      const callbackRequest = new Request(
        `${callbackUrl}?code=test-code&state=test-state`
      );
      const result = await manager.handleCallbackRequest(callbackRequest);

      expect(result.authSuccess).toBe(true);

      // Verify auth_url cleared but callback_url preserved (for future OAuth flows)
      server = mockStorageData.get(serverId);
      expect(server).toBeDefined();
      expect(server?.callback_url).toBe(callbackUrl); // ✅ Preserved!
      expect(server?.auth_url).toBe(null); // ✅ Cleared!
    });

    it("should prevent second callback attempt after auth_url is cleared", async () => {
      const serverId = "test-server";
      const callbackUrl = `http://localhost:3000/callback/${serverId}`;

      // Save server with cleared callback_url (simulating post-auth state)
      saveServerToMock({
        id: serverId,
        name: "Test Server",
        server_url: "http://test.com",
        callback_url: "", // Already cleared
        client_id: "test-client-id",
        auth_url: null, // Already cleared
        server_options: null
      });

      const callbackRequest = new Request(
        `${callbackUrl}?code=malicious-code&state=test-state`
      );

      // Request should not be recognized as a callback
      const isCallback = manager.isCallbackRequest(callbackRequest);
      expect(isCallback).toBe(false);

      // And handleCallbackRequest should fail
      await expect(
        manager.handleCallbackRequest(callbackRequest)
      ).rejects.toThrow("No callback URI match found");
    });

    it("should only match exact callback URLs from database", async () => {
      const serverId = "test-server";
      const callbackUrl = `http://localhost:3000/callback/${serverId}`;

      saveServerToMock({
        id: serverId,
        name: "Test Server",
        server_url: "http://test.com",
        callback_url: callbackUrl,
        client_id: null,
        auth_url: null,
        server_options: null
      });

      // Exact match should work
      expect(
        manager.isCallbackRequest(new Request(`${callbackUrl}?code=test`))
      ).toBe(true);

      // Prefix match should work (URL params)
      expect(
        manager.isCallbackRequest(
          new Request(`${callbackUrl}?code=test&state=abc`)
        )
      ).toBe(true);

      // Different server ID should not match
      expect(
        manager.isCallbackRequest(
          new Request(
            "http://localhost:3000/callback/different-server?code=test"
          )
        )
      ).toBe(false);

      // Different host should not match
      expect(
        manager.isCallbackRequest(
          new Request(`http://evil.com/callback/${serverId}?code=test`)
        )
      ).toBe(false);

      // Different path should not match
      expect(
        manager.isCallbackRequest(
          new Request(`http://localhost:3000/different/${serverId}?code=test`)
        )
      ).toBe(false);
    });

    it("should gracefully handle OAuth callback when connection is already in connected state", async () => {
      const serverId = "test-server";
      const callbackUrl = `http://localhost:3000/callback/${serverId}`;
      const authUrl = "https://auth.example.com/authorize";

      // Save server with auth_url and callback_url
      await (
        manager as unknown as MCPClientManagerInternal
      )._storage.saveServer({
        id: serverId,
        name: "Test Server",
        server_url: "http://test.com",
        callback_url: callbackUrl,
        client_id: "test-client-id",
        auth_url: authUrl,
        server_options: null
      });

      // Create connection that's already in CONNECTED state
      // This can happen if OAuth completed and connection established before callback was processed
      const mockAuthProvider = {
        authUrl: undefined,
        clientId: undefined,
        serverId: undefined,
        redirectUrl: "http://localhost:3000/callback",
        clientMetadata: {
          client_name: "test-client",
          client_uri: "http://localhost:3000",
          redirect_uris: ["http://localhost:3000/callback"]
        },
        tokens: vi.fn(),
        saveTokens: vi.fn(),
        clientInformation: vi.fn(),
        saveClientInformation: vi.fn(),
        redirectToAuthorization: vi.fn(),
        saveCodeVerifier: vi.fn(),
        codeVerifier: vi.fn()
      };

      const connection = new MCPClientConnection(
        new URL("http://test.com"),
        { name: "test-client", version: "1.0.0" },
        {
          transport: { type: "auto", authProvider: mockAuthProvider },
          client: {}
        }
      );

      connection.connectionState = "connected"; // Already connected!
      connection.lastConnectedTransport = "sse";
      connection.client.close = vi.fn().mockResolvedValue(undefined);

      manager.mcpConnections[serverId] = connection;

      const observabilitySpy = vi.fn();
      manager.onObservabilityEvent(observabilitySpy);

      // Handle callback - should not throw error
      const callbackRequest = new Request(
        `${callbackUrl}?code=test-code&state=test-state`
      );
      const result = await manager.handleCallbackRequest(callbackRequest);

      // Should succeed
      expect(result.authSuccess).toBe(true);
      expect(result.serverId).toBe(serverId);

      // auth_url should be cleared
      const server = mockStorageData.get(serverId);
      expect(server?.auth_url).toBe(null);
    });
  });

  describe("OAuth Connection Restoration", () => {
    it("should restore OAuth connections from storage", async () => {
      const serverId = "oauth-server";
      const callbackUrl = "http://localhost:3000/callback";
      const clientId = "stored-client-id";
      const authUrl = "https://auth.example.com/authorize";

<<<<<<< HEAD
      // Save OAuth server to storage with auth_url set (OAuth flow in progress)
      await (
        manager as unknown as MCPClientManagerInternal
      )._storage.saveServer({
=======
      // Save OAuth server to storage
      saveServerToMock({
>>>>>>> 293b5461
        id: serverId,
        name: "OAuth Server",
        server_url: "http://oauth-server.com",
        callback_url: callbackUrl,
        client_id: clientId,
        auth_url: authUrl,
        server_options: JSON.stringify({
          transport: { type: "auto" },
          client: {}
        })
      });

      // Spy on connectToServer - should NOT be called when auth_url is set
      const connectSpy = vi.spyOn(manager, "connectToServer");

      await manager.restoreConnectionsFromStorage("test-agent");

      // Verify connection was created but connectToServer was NOT called
      // (auth_url means OAuth flow is in progress, so we skip connection attempt)
      const connection = manager.mcpConnections[serverId];
      expect(connection).toBeDefined();
      expect(connectSpy).not.toHaveBeenCalled();
      expect(connection.connectionState).toBe("authenticating");

      // Verify auth provider was set up
      expect(connection.options.transport.authProvider).toBeDefined();
      expect(connection.options.transport.authProvider?.serverId).toBe(
        serverId
      );
      expect(connection.options.transport.authProvider?.clientId).toBe(
        clientId
      );
    });

    it("should restore non-OAuth connections from storage", async () => {
      const serverId = "regular-server";
      const callbackUrl = "http://localhost:3000/callback";

      // Save non-OAuth server (no auth_url)
      saveServerToMock({
        id: serverId,
        name: "Regular Server",
        server_url: "http://regular-server.com",
        callback_url: callbackUrl,
        client_id: null,
        auth_url: null, // No OAuth
        server_options: JSON.stringify({
          transport: { type: "sse", headers: { "X-Custom": "value" } },
          client: {}
        })
      });

      // Mock connectToServer to avoid real HTTP calls
      vi.spyOn(manager, "connectToServer").mockResolvedValue({
        state: "connected"
      });

      await manager.restoreConnectionsFromStorage("test-agent");

      // Verify connection was registered and connected
      const connection = manager.mcpConnections[serverId];
      expect(connection).toBeDefined();

      // Verify auth provider was created (required for all connections)
      expect(connection.options.transport.authProvider).toBeDefined();
    });

    it("should handle empty server list gracefully", async () => {
      await manager.restoreConnectionsFromStorage("test-agent");

      // Should not throw and should have no connections
      expect(Object.keys(manager.mcpConnections)).toHaveLength(0);
    });

    it("should restore mixed OAuth and non-OAuth servers", async () => {
      // Save OAuth server
      saveServerToMock({
        id: "oauth-server",
        name: "OAuth Server",
        server_url: "http://oauth.com",
        callback_url: "http://localhost:3000/callback/oauth",
        client_id: "oauth-client",
        auth_url: "https://auth.example.com/authorize",
        server_options: null
      });

      // Save regular server
      saveServerToMock({
        id: "regular-server",
        name: "Regular Server",
        server_url: "http://regular.com",
        callback_url: "http://localhost:3000/callback/regular",
        client_id: null,
        auth_url: null,
        server_options: null
      });

      // Mock connectToServer to return appropriate states
      vi.spyOn(manager, "connectToServer").mockImplementation(async (id) => {
        const conn = manager.mcpConnections[id];
        if (id === "oauth-server" && conn) {
          conn.init = vi.fn().mockImplementation(async () => {
            conn.connectionState = "authenticating";
          });
          await conn.init();
          return {
            state: "authenticating",
            authUrl: "https://auth.example.com/authorize",
            clientId: "oauth-client"
          };
        }
        return { state: "connected" };
      });

      await manager.restoreConnectionsFromStorage("test-agent");

      // Verify OAuth server is in authenticating state
      expect(manager.mcpConnections["oauth-server"]).toBeDefined();
      expect(manager.mcpConnections["oauth-server"].connectionState).toBe(
        "authenticating"
      );

      // Verify regular server was connected
      expect(manager.mcpConnections["regular-server"]).toBeDefined();
    });
  });

  describe("registerServer() and connectToServer()", () => {
    it("should register a server and save to storage", () => {
      const id = "test-server-1";
      const url = "http://example.com/mcp";
      const name = "Test Server";
      const callbackUrl = "http://localhost:3000/callback";

      manager.registerServer(id, {
        url,
        name,
        callbackUrl,
        client: {},
        transport: { type: "auto" }
      });

      // Verify connection was created
      expect(manager.mcpConnections[id]).toBeDefined();
      expect(manager.mcpConnections[id].url.toString()).toBe(url);

      // Verify saved to storage
      const servers = mockStorageData.get(id);
      expect(servers).toBeDefined();
      expect(servers?.name).toBe(name);
      expect(servers?.server_url).toBe(url);
      expect(servers?.callback_url).toBe(callbackUrl);
    });

    it("should skip registering if server already exists", () => {
      const id = "existing-server";
      const url = "http://example.com/mcp";
      const name = "Existing Server";
      const callbackUrl = "http://localhost:3000/callback";

      // Register once
      manager.registerServer(id, {
        url,
        name,
        callbackUrl,
        client: {},
        transport: { type: "auto" }
      });
      const firstConnection = manager.mcpConnections[id];

      // Try to register again
      manager.registerServer(id, {
        url,
        name,
        callbackUrl,
        client: {},
        transport: { type: "auto" }
      });
      const secondConnection = manager.mcpConnections[id];

      // Should be the same connection object
      expect(secondConnection).toBe(firstConnection);
    });

    it("should save auth URL and client ID when registering OAuth server", () => {
      const id = "oauth-server";
      const url = "http://oauth.example.com/mcp";
      const name = "OAuth Server";
      const callbackUrl = "http://localhost:3000/callback";
      const authUrl = "https://auth.example.com/authorize";
      const clientId = "test-client-id";

      manager.registerServer(id, {
        url,
        name,
        callbackUrl,
        client: {},
        transport: { type: "auto" },
        authUrl,
        clientId
      });

      // Verify OAuth info saved to storage
      const server = mockStorageData.get(id);
      expect(server?.auth_url).toBe(authUrl);
      expect(server?.client_id).toBe(clientId);
    });

    it("should throw error when connecting to non-registered server", async () => {
      await expect(
        manager.connectToServer("non-existent-server")
      ).rejects.toThrow(
        "Server non-existent-server is not registered. Call registerServer() first."
      );
    });

    it("should update storage with OAuth info after connection", async () => {
      const id = "test-oauth-server";
      const url = "http://oauth.example.com/mcp";
      const name = "OAuth Server";
      const callbackUrl = "http://localhost:3000/callback";

      // Create a mock auth provider that returns auth URL
      const mockAuthProvider = {
        serverId: id,
        clientId: "mock-client-id",
        authUrl: "https://auth.example.com/authorize",
        redirectUrl: callbackUrl,
        clientMetadata: {
          client_name: "test-client",
          redirect_uris: [callbackUrl]
        },
        tokens: vi.fn(),
        saveTokens: vi.fn(),
        clientInformation: vi.fn(),
        saveClientInformation: vi.fn(),
        redirectToAuthorization: vi.fn((url) => {
          mockAuthProvider.authUrl = url.toString();
        }),
        saveCodeVerifier: vi.fn(),
        codeVerifier: vi.fn()
      };

      // Register server with auth provider
      manager.registerServer(id, {
        url,
        name,
        callbackUrl,
        client: {},
        transport: {
          type: "auto",
          authProvider: mockAuthProvider
        }
      });

      // Mock the connection to return authenticating state
      const conn = manager.mcpConnections[id];
      conn.init = vi.fn().mockImplementation(async () => {
        conn.connectionState = "authenticating";
      });

      // Connect to server
      const result = await manager.connectToServer(id);

      // Verify auth URL is returned with authenticating state
      expect(result.state).toBe("authenticating");
      if (result.state === "authenticating") {
        expect(result.authUrl).toBe(mockAuthProvider.authUrl);
        expect(result.clientId).toBe(mockAuthProvider.clientId);
      }

      // Verify storage was updated with OAuth info
      const server = mockStorageData.get(id);
      expect(server?.auth_url).toBe(mockAuthProvider.authUrl);
      expect(server?.client_id).toBe(mockAuthProvider.clientId);
    });

    it("should fire onServerStateChanged when registering a server", async () => {
      const id = "test-server";
      const onStateChangedSpy = vi.fn();
      manager.onServerStateChanged(onStateChangedSpy);

      await manager.registerServer(id, {
        url: "http://example.com/mcp",
        name: "Test Server",
        callbackUrl: "http://localhost:3000/callback",
        client: {},
        transport: { type: "auto" }
      });

      expect(onStateChangedSpy).toHaveBeenCalledTimes(1);
    });

    it("should fire onServerStateChanged when connecting to non-OAuth server (ready state)", async () => {
      const id = "non-oauth-server";
      const onStateChangedSpy = vi.fn();
      manager.onServerStateChanged(onStateChangedSpy);

      await manager.registerServer(id, {
        url: "http://example.com/mcp",
        name: "Non-OAuth Server",
        callbackUrl: "http://localhost:3000/callback",
        client: {},
        transport: { type: "auto" }
      });

      // Mock connection to reach connected state
      const conn = manager.mcpConnections[id];
      conn.init = vi.fn().mockImplementation(async () => {
        conn.connectionState = "connected";
      });

      // Clear previous calls from registerServer
      onStateChangedSpy.mockClear();

      await manager.connectToServer(id);

      // Should fire once: after init() when state changes
      expect(onStateChangedSpy).toHaveBeenCalledTimes(1);
    });

    it("should fire onServerStateChanged when connecting to OAuth server (authenticating state)", async () => {
      const id = "oauth-server";
      const onStateChangedSpy = vi.fn();
      manager.onServerStateChanged(onStateChangedSpy);

      const mockAuthProvider = {
        serverId: id,
        clientId: "mock-client-id",
        authUrl: "https://auth.example.com/authorize",
        redirectUrl: "http://localhost:3000/callback",
        clientMetadata: {
          client_name: "test-client",
          redirect_uris: ["http://localhost:3000/callback"]
        },
        tokens: vi.fn(),
        saveTokens: vi.fn(),
        clientInformation: vi.fn(),
        saveClientInformation: vi.fn(),
        redirectToAuthorization: vi.fn(),
        saveCodeVerifier: vi.fn(),
        codeVerifier: vi.fn()
      };

      await manager.registerServer(id, {
        url: "http://oauth.example.com/mcp",
        name: "OAuth Server",
        callbackUrl: "http://localhost:3000/callback",
        client: {},
        transport: {
          type: "auto",
          authProvider: mockAuthProvider
        }
      });

      // Mock connection to stay in authenticating state
      const conn = manager.mcpConnections[id];
      conn.init = vi.fn().mockImplementation(async () => {
        conn.connectionState = "authenticating";
      });

      // Clear previous calls from registerServer
      onStateChangedSpy.mockClear();

      await manager.connectToServer(id);

      // Should fire once: after init() when state changes
      expect(onStateChangedSpy).toHaveBeenCalledTimes(1);
    });

    it("should fire onServerStateChanged when OAuth callback succeeds", async () => {
      const id = "oauth-callback-server";
      const callbackUrl = `http://localhost:3000/callback/${id}`;
      const onStateChangedSpy = vi.fn();
      manager.onServerStateChanged(onStateChangedSpy);

      // Setup server in storage
      saveServerToMock({
        id,
        name: "OAuth Server",
        server_url: "http://oauth.example.com/mcp",
        callback_url: callbackUrl,
        client_id: "test-client",
        auth_url: "https://auth.example.com/authorize",
        server_options: null
      });

      // Create connection with auth provider
      const mockAuthProvider = {
        authUrl: undefined,
        clientId: "test-client",
        serverId: id,
        redirectUrl: callbackUrl,
        clientMetadata: {
          client_name: "test-client",
          client_uri: "http://localhost:3000",
          redirect_uris: [callbackUrl]
        },
        tokens: vi.fn(),
        saveTokens: vi.fn(),
        clientInformation: vi.fn(),
        saveClientInformation: vi.fn(),
        redirectToAuthorization: vi.fn(),
        saveCodeVerifier: vi.fn(),
        codeVerifier: vi.fn()
      };

      const connection = new MCPClientConnection(
        new URL("http://oauth.example.com/mcp"),
        { name: "test-client", version: "1.0.0" },
        {
          transport: { type: "auto", authProvider: mockAuthProvider },
          client: {}
        }
      );

      connection.init = vi.fn().mockResolvedValue(undefined);
      connection.client.close = vi.fn().mockResolvedValue(undefined);
      connection.connectionState = "authenticating";
      connection.completeAuthorization = vi
        .fn()
        .mockImplementation(async () => {
          connection.connectionState = "connecting";
        });

      manager.mcpConnections[id] = connection;

      // Clear previous calls
      onStateChangedSpy.mockClear();

      const callbackRequest = new Request(
        `${callbackUrl}?code=test-code&state=test-state`
      );
      await manager.handleCallbackRequest(callbackRequest);

      // Should fire on successful callback
      expect(onStateChangedSpy).toHaveBeenCalledTimes(1);
    });

    it("should fire onServerStateChanged when OAuth callback fails", async () => {
      const id = "oauth-fail-server";
      const callbackUrl = `http://localhost:3000/callback/${id}`;
      const onStateChangedSpy = vi.fn();
      manager.onServerStateChanged(onStateChangedSpy);

      // Setup server in storage
      saveServerToMock({
        id,
        name: "OAuth Server",
        server_url: "http://oauth.example.com/mcp",
        callback_url: callbackUrl,
        client_id: "test-client",
        auth_url: "https://auth.example.com/authorize",
        server_options: null
      });

      // Create connection with auth provider
      const mockAuthProvider = {
        authUrl: undefined,
        clientId: "test-client",
        serverId: id,
        redirectUrl: callbackUrl,
        clientMetadata: {
          client_name: "test-client",
          client_uri: "http://localhost:3000",
          redirect_uris: [callbackUrl]
        },
        tokens: vi.fn(),
        saveTokens: vi.fn(),
        clientInformation: vi.fn(),
        saveClientInformation: vi.fn(),
        redirectToAuthorization: vi.fn(),
        saveCodeVerifier: vi.fn(),
        codeVerifier: vi.fn()
      };

      const connection = new MCPClientConnection(
        new URL("http://oauth.example.com/mcp"),
        { name: "test-client", version: "1.0.0" },
        {
          transport: { type: "auto", authProvider: mockAuthProvider },
          client: {}
        }
      );

      connection.init = vi.fn().mockResolvedValue(undefined);
      connection.client.close = vi.fn().mockResolvedValue(undefined);
      connection.connectionState = "authenticating";
      connection.completeAuthorization = vi
        .fn()
        .mockRejectedValue(new Error("OAuth failed"));

      manager.mcpConnections[id] = connection;

      // Clear previous calls
      onStateChangedSpy.mockClear();

      const callbackRequest = new Request(
        `${callbackUrl}?code=test-code&state=test-state`
      );
      await manager.handleCallbackRequest(callbackRequest);

      // Should fire even on failed callback
      expect(onStateChangedSpy).toHaveBeenCalledTimes(1);
    });

    it("should fire onServerStateChanged when establishConnection succeeds", async () => {
      const id = "establish-success-server";
      const onStateChangedSpy = vi.fn();
      manager.onServerStateChanged(onStateChangedSpy);

      await manager.registerServer(id, {
        url: "http://example.com/mcp",
        name: "Test Server",
        callbackUrl: "http://localhost:3000/callback",
        client: {},
        transport: { type: "auto" }
      });

      const conn = manager.mcpConnections[id];
      conn.init = vi.fn().mockImplementation(async () => {
        conn.connectionState = "connected";
      });
      // Mock discover() instead of discoverAndRegister() since that's what discoverIfConnected calls
      conn.discover = vi.fn().mockImplementation(async () => {
        conn.connectionState = "ready";
        return { success: true };
      });

      // Clear previous calls from registerServer
      onStateChangedSpy.mockClear();

      await manager.establishConnection(id);

      // Should fire 3 times: 1 from connectToServer (after init), 1 explicit in establishConnection, 1 from discoverIfConnected (state changed)
      expect(onStateChangedSpy).toHaveBeenCalledTimes(3);
    });

    it("should fire onServerStateChanged when establishConnection fails", async () => {
      const id = "establish-fail-server";
      const onStateChangedSpy = vi.fn();
      manager.onServerStateChanged(onStateChangedSpy);

      await manager.registerServer(id, {
        url: "http://example.com/mcp",
        name: "Test Server",
        callbackUrl: "http://localhost:3000/callback",
        client: {},
        transport: { type: "auto" }
      });

      const conn = manager.mcpConnections[id];
      conn.init = vi.fn().mockImplementation(async () => {
        conn.connectionState = "connected";
      });
      // Mock discover() to simulate failure - state doesn't change (stays connected)
      conn.discover = vi.fn().mockImplementation(async () => {
        // State stays as "connected" on failure
        return { success: false, error: "Discovery failed" };
      });

      // Clear previous calls from registerServer
      onStateChangedSpy.mockClear();

      await manager.establishConnection(id);

      // Should fire 3 times: 1 from connectToServer (after init), 1 explicit in establishConnection, 1 from discoverIfConnected
      expect(onStateChangedSpy).toHaveBeenCalledTimes(3);
    });

    it("should fire onServerStateChanged when removing a server", async () => {
      const id = "remove-server";
      const onStateChangedSpy = vi.fn();
      manager.onServerStateChanged(onStateChangedSpy);

      await manager.registerServer(id, {
        url: "http://example.com/mcp",
        name: "Test Server",
        callbackUrl: "http://localhost:3000/callback",
        client: {},
        transport: { type: "auto" }
      });

      // Clear previous calls from registerServer
      onStateChangedSpy.mockClear();

      manager.removeServer(id);

      // Should fire when server is removed
      expect(onStateChangedSpy).toHaveBeenCalledTimes(1);
    });
  });

  describe("getAITools() integration", () => {
    it("should return AI SDK tools after registering and connecting to server", async () => {
      const id = "test-mcp-server";
      const url = "http://example.com/mcp";
      const name = "Test MCP Server";
      const callbackUrl = "http://localhost:3000/callback";

      // Initialize jsonSchema (required for getAITools)
      await manager.ensureJsonSchema();

      // Register server
      manager.registerServer(id, {
        url,
        name,
        callbackUrl,
        client: {},
        transport: { type: "auto" }
      });

      // Mock the connection to simulate a successful connection with tools
      const conn = manager.mcpConnections[id];

      // Mock init to reach ready state
      conn.init = vi.fn().mockImplementation(async () => {
        conn.connectionState = "ready";

        // Simulate discovered tools
        conn.tools = [
          {
            name: "test_tool",
            description: "A test tool",
            inputSchema: {
              type: "object",
              properties: {
                message: {
                  type: "string",
                  description: "Test message"
                }
              },
              required: ["message"]
            }
          }
        ];
      });

      // Mock callTool
      conn.client.callTool = vi.fn().mockResolvedValue({
        content: [{ type: "text", text: "Tool result" }]
      });

      // Connect to server
      await manager.connectToServer(id);

      // Verify connection is ready
      expect(conn.connectionState).toBe("ready");
      expect(conn.tools).toHaveLength(1);

      // Get AI tools
      const tools = manager.getAITools();

      // Verify tools are properly formatted for AI SDK
      expect(tools).toBeDefined();

      // Tool name should be namespaced with server ID
      const toolKey = `tool_${id.replace(/-/g, "")}_test_tool`;
      expect(tools[toolKey]).toBeDefined();

      // Verify tool structure
      const tool = tools[toolKey];
      expect(tool.description).toBe("A test tool");
      expect(tool.execute).toBeDefined();
      expect(tool.inputSchema).toBeDefined();

      // Test tool execution
      const result = await tool.execute!(
        { message: "test" },
        {} as ToolCallOptions
      );
      expect(result).toBeDefined();
      expect(conn.client.callTool).toHaveBeenCalledWith(
        {
          name: "test_tool",
          arguments: { message: "test" },
          serverId: id
        },
        undefined,
        undefined
      );
    });

    it("should aggregate tools from multiple connected servers", async () => {
      const server1Id = "server-1";
      const server2Id = "server-2";

      // Initialize jsonSchema
      await manager.ensureJsonSchema();

      // Register and connect first server
      manager.registerServer(server1Id, {
        url: "http://server1.com/mcp",
        name: "Server 1",
        callbackUrl: "http://localhost:3000/callback",
        client: {},
        transport: { type: "auto" }
      });

      const conn1 = manager.mcpConnections[server1Id];
      conn1.init = vi.fn().mockImplementation(async () => {
        conn1.connectionState = "ready";
        conn1.tools = [
          {
            name: "tool_one",
            description: "Tool from server 1",
            inputSchema: { type: "object", properties: {} }
          }
        ];
      });
      conn1.client.callTool = vi.fn().mockResolvedValue({
        content: [{ type: "text", text: "Result 1" }]
      });

      await manager.connectToServer(server1Id);

      // Register and connect second server
      manager.registerServer(server2Id, {
        url: "http://server2.com/mcp",
        name: "Server 2",
        callbackUrl: "http://localhost:3000/callback",
        client: {},
        transport: { type: "auto" }
      });

      const conn2 = manager.mcpConnections[server2Id];
      conn2.init = vi.fn().mockImplementation(async () => {
        conn2.connectionState = "ready";
        conn2.tools = [
          {
            name: "tool_two",
            description: "Tool from server 2",
            inputSchema: { type: "object", properties: {} }
          }
        ];
      });
      conn2.client.callTool = vi.fn().mockResolvedValue({
        content: [{ type: "text", text: "Result 2" }]
      });

      await manager.connectToServer(server2Id);

      // Get AI tools
      const tools = manager.getAITools();

      // Verify both tools are available
      const tool1Key = `tool_${server1Id.replace(/-/g, "")}_tool_one`;
      const tool2Key = `tool_${server2Id.replace(/-/g, "")}_tool_two`;

      expect(tools[tool1Key]).toBeDefined();
      expect(tools[tool2Key]).toBeDefined();
      expect(tools[tool1Key].description).toBe("Tool from server 1");
      expect(tools[tool2Key].description).toBe("Tool from server 2");

      // Test both tools execute correctly
      await tools[tool1Key].execute!({}, {} as ToolCallOptions);
      expect(conn1.client.callTool).toHaveBeenCalledWith(
        {
          name: "tool_one",
          arguments: {},
          serverId: server1Id
        },
        undefined,
        undefined
      );

      await tools[tool2Key].execute!({}, {} as ToolCallOptions);
      expect(conn2.client.callTool).toHaveBeenCalledWith(
        {
          name: "tool_two",
          arguments: {},
          serverId: server2Id
        },
        undefined,
        undefined
      );
    });

    it("should throw error if jsonSchema not initialized", () => {
      // Create a new manager without initializing jsonSchema
      const mockStorage = {
        sql: {
          exec: <T extends Record<string, SqlStorageValue>>() =>
            ([] as T[])[Symbol.iterator]()
        },
        get: async () => undefined,
        put: async () => {}
      } as unknown as DurableObjectStorage;

      const newManager = new MCPClientManager("test-client", "1.0.0", {
        storage: mockStorage
      });

      expect(() => newManager.getAITools()).toThrow(
        "jsonSchema not initialized."
      );
    });
  });

  describe("clearAuthUrl()", () => {
    it("should clear auth_url after successful OAuth", async () => {
      const serverId = "oauth-server-clearauth";
      const callbackUrl = "http://localhost:3000/callback";
      const authUrl = "https://auth.example.com/authorize";

      // Save server with auth_url
      saveServerToMock({
        id: serverId,
        name: "OAuth Server",
        server_url: "http://oauth.example.com",
        callback_url: callbackUrl,
        client_id: "test-client-id",
        auth_url: authUrl,
        server_options: null
      });

      // Verify initial state
      let server = mockStorageData.get(serverId);
      expect(server?.auth_url).toBe(authUrl);
      expect(server?.callback_url).toBe(callbackUrl);

      // Clear auth URL
      clearAuthUrlInMock(serverId);

      // Verify auth_url cleared but callback_url preserved
      server = mockStorageData.get(serverId);
      expect(server?.auth_url).toBe(null);
      expect(server?.callback_url).toBe(callbackUrl); // ✅ Preserved!
      expect(server?.name).toBe("OAuth Server"); // ✅ Other fields preserved
      expect(server?.client_id).toBe("test-client-id");
    });

    it("should preserve all fields except auth_url", async () => {
      const serverId = "test-server-preserve";
      const serverData: MCPServerRow = {
        id: serverId,
        name: "Test Server",
        server_url: "http://test.com",
        callback_url: "http://localhost:3000/callback",
        client_id: "my-client",
        auth_url: "https://auth.example.com",
        server_options: JSON.stringify({ transport: { type: "auto" } })
      };

      saveServerToMock(serverData);
      clearAuthUrlInMock(serverId);

      const server = mockStorageData.get(serverId);
      expect(server?.auth_url).toBe(null); // Only this changed
      expect(server?.id).toBe(serverData.id);
      expect(server?.name).toBe(serverData.name);
      expect(server?.server_url).toBe(serverData.server_url);
      expect(server?.callback_url).toBe(serverData.callback_url);
      expect(server?.client_id).toBe(serverData.client_id);
      expect(server?.server_options).toBe(serverData.server_options);
    });
  });

  describe("restoreConnectionsFromStorage() - Edge Cases", () => {
    it("should skip servers already in ready state", async () => {
      const serverId = "already-ready";

      // Save server to storage
      saveServerToMock({
        id: serverId,
        name: "Ready Server",
        server_url: "http://ready.com",
        callback_url: "http://localhost:3000/callback",
        client_id: null,
        auth_url: null,
        server_options: null
      });

      // Pre-populate with a connection in ready state
      const existingConnection = new MCPClientConnection(
        new URL("http://ready.com"),
        { name: "test-client", version: "1.0.0" },
        { transport: { type: "auto" }, client: {} }
      );
      existingConnection.connectionState = "ready";
      existingConnection.init = vi.fn();
      existingConnection.client.close = vi.fn().mockResolvedValue(undefined);

      manager.mcpConnections[serverId] = existingConnection;

      // Spy on connectToServer to verify it's not called
      const connectSpy = vi.spyOn(manager, "connectToServer");

      // Restore connections
      await manager.restoreConnectionsFromStorage("test-agent");

      // Verify connection was NOT recreated
      expect(manager.mcpConnections[serverId]).toBe(existingConnection);
      expect(connectSpy).not.toHaveBeenCalledWith(serverId);
    });

    it("should skip servers in connecting state", async () => {
      const serverId = "in-flight-connecting";

      saveServerToMock({
        id: serverId,
        name: "Connecting Server",
        server_url: "http://connecting.com",
        callback_url: "http://localhost:3000/callback",
        client_id: null,
        auth_url: null,
        server_options: null
      });

      // Pre-populate with connection in "connecting" state
      const existingConnection = new MCPClientConnection(
        new URL("http://connecting.com"),
        { name: "test-client", version: "1.0.0" },
        { transport: { type: "auto" }, client: {} }
      );
      existingConnection.connectionState = "connecting";
      existingConnection.init = vi.fn();
      existingConnection.client.close = vi.fn().mockResolvedValue(undefined);

      manager.mcpConnections[serverId] = existingConnection;

      const connectSpy = vi.spyOn(manager, "connectToServer");

      await manager.restoreConnectionsFromStorage("test-agent");

      // Should not recreate - let existing flow complete
      expect(manager.mcpConnections[serverId]).toBe(existingConnection);
      expect(connectSpy).not.toHaveBeenCalledWith(serverId);
    });

    it("should skip servers in authenticating state", async () => {
      const serverId = "in-flight-auth";

      saveServerToMock({
        id: serverId,
        name: "Authenticating Server",
        server_url: "http://auth.com",
        callback_url: "http://localhost:3000/callback",
        client_id: "test-client",
        auth_url: "https://auth.example.com/authorize",
        server_options: null
      });

      // Pre-populate with connection in "authenticating" state
      const existingConnection = new MCPClientConnection(
        new URL("http://auth.com"),
        { name: "test-client", version: "1.0.0" },
        { transport: { type: "auto" }, client: {} }
      );
      existingConnection.connectionState = "authenticating";
      existingConnection.init = vi.fn();
      existingConnection.client.close = vi.fn().mockResolvedValue(undefined);

      manager.mcpConnections[serverId] = existingConnection;

      const connectSpy = vi.spyOn(manager, "connectToServer");

      await manager.restoreConnectionsFromStorage("test-agent");

      // Should not recreate - OAuth flow in progress
      expect(manager.mcpConnections[serverId]).toBe(existingConnection);
      expect(connectSpy).not.toHaveBeenCalledWith(serverId);
    });

    it("should skip servers in discovering state", async () => {
      const serverId = "discovering";

      saveServerToMock({
        id: serverId,
        name: "Discovering Server",
        server_url: "http://discover.com",
        callback_url: "http://localhost:3000/callback",
        client_id: null,
        auth_url: null,
        server_options: null
      });

      const existingConnection = new MCPClientConnection(
        new URL("http://discover.com"),
        { name: "test-client", version: "1.0.0" },
        { transport: { type: "auto" }, client: {} }
      );
      existingConnection.connectionState = "discovering";
      existingConnection.init = vi.fn();
      existingConnection.client.close = vi.fn().mockResolvedValue(undefined);

      manager.mcpConnections[serverId] = existingConnection;

      const connectSpy = vi.spyOn(manager, "connectToServer");

      await manager.restoreConnectionsFromStorage("test-agent");

      expect(manager.mcpConnections[serverId]).toBe(existingConnection);
      expect(connectSpy).not.toHaveBeenCalledWith(serverId);
    });

    it("should recreate failed connections", async () => {
      const serverId = "failed-server";

      saveServerToMock({
        id: serverId,
        name: "Failed Server",
        server_url: "http://failed.com",
        callback_url: "http://localhost:3000/callback",
        client_id: null,
        auth_url: null,
        server_options: JSON.stringify({ transport: { type: "auto" } })
      });

      // Pre-populate with a failed connection
      const failedConnection = new MCPClientConnection(
        new URL("http://failed.com"),
        { name: "test-client", version: "1.0.0" },
        { transport: { type: "auto" }, client: {} }
      );
      failedConnection.connectionState = "failed";
      failedConnection.client.close = vi.fn().mockResolvedValue(undefined);

      manager.mcpConnections[serverId] = failedConnection;

      // Track the old connection reference
      const oldConnection = manager.mcpConnections[serverId];

      // Mock connectToServer to avoid real HTTP calls
      vi.spyOn(manager, "connectToServer").mockResolvedValue({
        state: "connected"
      });

      await manager.restoreConnectionsFromStorage("test-agent");

      // Should have created a new connection (different object)
      // The old failed connection should have been replaced
      expect(manager.mcpConnections[serverId]).toBeDefined();
      expect(manager.mcpConnections[serverId]).not.toBe(oldConnection);
    });

    it("should only restore once (idempotent)", async () => {
      const serverId = "idempotent-test";

      saveServerToMock({
        id: serverId,
        name: "Test Server",
        server_url: "http://test.com",
        callback_url: "http://localhost:3000/callback",
        client_id: null,
        auth_url: null,
        server_options: null
      });

      // Mock connectToServer to avoid real HTTP calls
      vi.spyOn(manager, "connectToServer").mockResolvedValue({
        state: "connected"
      });

      // First restoration
      await manager.restoreConnectionsFromStorage("test-agent");
      const firstConnection = manager.mcpConnections[serverId];

      // Second restoration (should be no-op)
      await manager.restoreConnectionsFromStorage("test-agent");
      const secondConnection = manager.mcpConnections[serverId];

      // Should be the same connection
      expect(secondConnection).toBe(firstConnection);
    });
  });

  describe("restoreConnectionsFromStorage() - OAuth Token Reuse", () => {
    it("should attempt connection for OAuth server with stored tokens", async () => {
      const serverId = "oauth-with-tokens";
      const clientId = "stored-client-id";

      // Save OAuth server to storage (auth_url = null means we completed auth previously)
      saveServerToMock({
        id: serverId,
        name: "OAuth Server",
        server_url: "http://oauth.com",
        callback_url: "http://localhost:3000/callback",
        client_id: clientId,
        auth_url: null, // ✅ No auth_url - previously authenticated
        server_options: JSON.stringify({ transport: { type: "auto" } })
      });

      // Store valid OAuth tokens in KV (simulating previous successful auth)
      const tokenKey = `/test-client/${serverId}/${clientId}/token`;
      mockKVData.set(tokenKey, {
        access_token: "valid-token",
        token_type: "bearer"
      });

      // Spy on connectToServer to verify it's called
      const connectSpy = vi
        .spyOn(manager, "connectToServer")
        .mockResolvedValue({ state: "connected" });

      await manager.restoreConnectionsFromStorage("test-agent");

      // Verify connection was created and connectToServer was called
      const conn = manager.mcpConnections[serverId];
      expect(conn).toBeDefined();
      expect(connectSpy).toHaveBeenCalledWith(serverId);
    });

    it("should skip connectToServer for OAuth servers with auth_url (OAuth in progress)", async () => {
      const serverId = "oauth-needs-auth";
      const clientId = "needs-auth-client";

<<<<<<< HEAD
      // Save OAuth server with auth_url (indicates OAuth flow is in progress)
      await (
        manager as unknown as MCPClientManagerInternal
      )._storage.saveServer({
=======
      // Save OAuth server with auth_url (indicates needs auth)
      saveServerToMock({
>>>>>>> 293b5461
        id: serverId,
        name: "OAuth Server",
        server_url: "http://oauth.com",
        callback_url: "http://localhost:3000/callback",
        client_id: clientId,
        auth_url: "https://auth.example.com/authorize", // ✅ Has auth_url - OAuth in progress
        server_options: JSON.stringify({ transport: { type: "auto" } })
      });

      // Spy on connectToServer - should NOT be called
      const connectSpy = vi.spyOn(manager, "connectToServer");

      await manager.restoreConnectionsFromStorage("test-agent");

      const conn = manager.mcpConnections[serverId];
      expect(conn).toBeDefined();

      // Should NOT call connectToServer when auth_url is set (OAuth flow in progress)
      expect(connectSpy).not.toHaveBeenCalled();
      // State should be set to authenticating directly
      expect(conn.connectionState).toBe("authenticating");
    });
  });

  describe("connectToServer() - Connection States", () => {
    it("should return connected state for successful non-OAuth connection", async () => {
      const serverId = "non-oauth-connect-test";

      await manager.registerServer(serverId, {
        url: "http://test.com",
        name: "Non-OAuth Server",
        callbackUrl: "http://localhost:3000/callback",
        client: {},
        transport: { type: "auto" }
      });

      const conn = manager.mcpConnections[serverId];

      // Mock successful connection - init returns connected state, discovery happens separately
      conn.init = vi.fn().mockImplementation(async () => {
        conn.connectionState = "connected";
        return undefined; // no error
      });

      const result = await manager.connectToServer(serverId);

      expect(result.state).toBe("connected");
      expect(conn.init).toHaveBeenCalled();
    });

    it("should return authenticating state and authUrl when OAuth needed", async () => {
      const serverId = "oauth-needed-server-test";
      const authUrl = "https://auth.example.com/authorize";

      const mockAuthProvider = {
        serverId,
        clientId: "test-client-id",
        authUrl,
        redirectUrl: "http://localhost:3000/callback",
        clientMetadata: {
          client_name: "test-client",
          redirect_uris: ["http://localhost:3000/callback"]
        },
        tokens: vi.fn().mockResolvedValue(undefined),
        saveTokens: vi.fn(),
        clientInformation: vi.fn(),
        saveClientInformation: vi.fn(),
        redirectToAuthorization: vi.fn(),
        saveCodeVerifier: vi.fn(),
        codeVerifier: vi.fn()
      };

      await manager.registerServer(serverId, {
        url: "http://oauth.com",
        name: "OAuth Server",
        callbackUrl: "http://localhost:3000/callback",
        client: {},
        transport: { type: "auto", authProvider: mockAuthProvider }
      });

      const conn = manager.mcpConnections[serverId];

      // Mock connection that needs OAuth
      conn.init = vi.fn().mockImplementation(async () => {
        conn.connectionState = "authenticating";
      });

      const result = await manager.connectToServer(serverId);

      expect(result.state).toBe("authenticating");
      if (result.state === "authenticating") {
        expect(result.authUrl).toBe(authUrl);
        expect(result.clientId).toBe("test-client-id");
      }

      // Verify auth_url saved to storage
      const server = mockStorageData.get(serverId);
      expect(server?.auth_url).toBe(authUrl);
      expect(server?.client_id).toBe("test-client-id");
    });

    it("should update storage with auth URL only when needed", async () => {
      const serverId = "storage-update-test-2";

      await manager.registerServer(serverId, {
        url: "http://test.com",
        name: "Test Server",
        callbackUrl: "http://localhost:3000/callback",
        client: {},
        transport: { type: "auto" }
      });

      const conn = manager.mcpConnections[serverId];

      // Mock non-OAuth connection (no auth URL)
      conn.init = vi.fn().mockImplementation(async () => {
        conn.connectionState = "ready";
      });

      await manager.connectToServer(serverId);

      // Storage should not have auth_url
      const server = mockStorageData.get(serverId);
      expect(server?.auth_url).toBe(null);
    });
  });

  describe("Integration: Full Reconnect Flows", () => {
    it("should automatically reconnect non-OAuth server on restore", async () => {
      const serverId = "auto-reconnect";

      // Simulate previous session: server was registered
      saveServerToMock({
        id: serverId,
        name: "Auto Reconnect Server",
        server_url: "http://auto.com",
        callback_url: "http://localhost:3000/callback",
        client_id: null,
        auth_url: null,
        server_options: JSON.stringify({ transport: { type: "auto" } })
      });

      // Mock connectToServer
      const connectSpy = vi
        .spyOn(manager, "connectToServer")
        .mockResolvedValue({ state: "connected" });

      // Simulate DO restart - restore connections
      await manager.restoreConnectionsFromStorage("test-agent");

      // Verify connection exists and was connected
      const conn = manager.mcpConnections[serverId];
      expect(conn).toBeDefined();
      expect(conn.url.toString()).toBe("http://auto.com/");
      expect(connectSpy).toHaveBeenCalledWith(serverId);
    });

    it("should restore OAuth server in authenticating state when auth_url exists", async () => {
      const serverId = "oauth-reauth-flow";
      const authUrl = "https://auth.example.com/authorize";

<<<<<<< HEAD
      // Simulate previous session: OAuth flow was in progress (auth_url is set)
      await (
        manager as unknown as MCPClientManagerInternal
      )._storage.saveServer({
=======
      // Simulate previous session: OAuth server was registered but tokens expired
      saveServerToMock({
>>>>>>> 293b5461
        id: serverId,
        name: "OAuth Reauth Server",
        server_url: "http://oauth.com",
        callback_url: "http://localhost:3000/callback",
        client_id: "old-client-id",
        auth_url: authUrl, // ✅ Has auth_url - OAuth flow in progress
        server_options: JSON.stringify({ transport: { type: "auto" } })
      });

      // Spy on connectToServer - should NOT be called
      const connectSpy = vi.spyOn(manager, "connectToServer");

      // Restore connections
      await manager.restoreConnectionsFromStorage("test-agent");

      const conn = manager.mcpConnections[serverId];
      expect(conn).toBeDefined();

      // Should NOT call connectToServer - just set state to authenticating
      expect(connectSpy).not.toHaveBeenCalled();
      expect(conn.connectionState).toBe("authenticating");

<<<<<<< HEAD
      // auth_url should still be preserved in storage for the callback handler
      const servers = await manager.listServers();
=======
      // Developer would get auth URL from the returned state
      const servers = manager.listServers();
>>>>>>> 293b5461
      const server = servers.find((s) => s.id === serverId);
      expect(server?.auth_url).toBe(authUrl);
    });
  });

  describe("discoverIfConnected()", () => {
    it("should skip discovery when connection not found", async () => {
      const observabilitySpy = vi.fn();
      manager.onObservabilityEvent(observabilitySpy);

      const result = await manager.discoverIfConnected("non-existent-server");

      // Should return undefined when skipped
      expect(result).toBeUndefined();

      // Should fire observability event about missing connection
      expect(observabilitySpy).toHaveBeenCalledWith(
        expect.objectContaining({
          type: "mcp:client:discover",
          displayMessage: expect.stringContaining("Connection not found")
        })
      );
    });

    it("should skip discovery when connection is not in CONNECTED or READY state", async () => {
      const serverId = "test-server";
      const connection = new MCPClientConnection(
        new URL("http://test.com"),
        { name: "test", version: "1.0" },
        { transport: { type: "sse" }, client: {} }
      );
      connection.connectionState = "connecting";

      manager.mcpConnections[serverId] = connection;

      // Set up event piping from connection to manager (normally done by createConnection)
      connection.onObservabilityEvent((event) => {
        (manager as any)._onObservabilityEvent.fire(event);
      });

      const observabilitySpy = vi.fn();
      manager.onObservabilityEvent(observabilitySpy);

      await manager.discoverIfConnected(serverId);

      // Should fire observability event about skipping
      expect(observabilitySpy).toHaveBeenCalledWith(
        expect.objectContaining({
          type: "mcp:client:discover",
          displayMessage: expect.stringContaining("skipped")
        })
      );

      // Should not have changed state
      expect(connection.connectionState).toBe("connecting");
    });

    it("should successfully discover when connection is in CONNECTED state", async () => {
      const serverId = "test-server";
      const connection = new MCPClientConnection(
        new URL("http://test.com"),
        { name: "test", version: "1.0" },
        { transport: { type: "sse" }, client: {} }
      );
      connection.connectionState = "connected";

      // Mock discoverAndRegister to succeed
      connection.discoverAndRegister = vi.fn().mockImplementation(async () => {
        connection.connectionState = "ready";
      });

      manager.mcpConnections[serverId] = connection;

      // Set up event piping from connection to manager (normally done by createConnection)
      connection.onObservabilityEvent((event) => {
        (manager as any)._onObservabilityEvent.fire(event);
      });

      const stateChangedSpy = vi.fn();
      manager.onServerStateChanged(stateChangedSpy);

      const observabilitySpy = vi.fn();
      manager.onObservabilityEvent(observabilitySpy);

      await manager.discoverIfConnected(serverId);

      // Should have called discoverAndRegister (via discover)
      expect(connection.discoverAndRegister).toHaveBeenCalledTimes(1);

      // Should have transitioned through discovering to ready
      expect(connection.connectionState).toBe("ready");

      // Should have fired state changed once (only when state actually changes)
      expect(stateChangedSpy).toHaveBeenCalledTimes(1);

      // Should have fired completion observability event
      expect(observabilitySpy).toHaveBeenCalledWith(
        expect.objectContaining({
          type: "mcp:client:discover",
          displayMessage: expect.stringContaining("Discovery completed")
        })
      );
    });

    it("should re-discover when connection is already in READY state", async () => {
      const serverId = "test-server";
      const connection = new MCPClientConnection(
        new URL("http://test.com"),
        { name: "test", version: "1.0" },
        { transport: { type: "sse" }, client: {} }
      );
      connection.connectionState = "ready";

      // Mock discoverAndRegister to succeed
      connection.discoverAndRegister = vi.fn().mockImplementation(async () => {
        connection.connectionState = "ready";
      });

      manager.mcpConnections[serverId] = connection;

      await manager.discoverIfConnected(serverId);

      // Should allow re-discovery even when already ready
      expect(connection.discoverAndRegister).toHaveBeenCalledTimes(1);
      expect(connection.connectionState).toBe("ready");
    });

    it("should handle discovery failure and maintain failed state", async () => {
      const serverId = "test-server";
      const connection = new MCPClientConnection(
        new URL("http://test.com"),
        { name: "test", version: "1.0" },
        { transport: { type: "sse" }, client: {} }
      );
      connection.connectionState = "connected";

      // Mock discoverAndRegister to fail
      const error = new Error("Discovery failed");
      connection.discoverAndRegister = vi.fn().mockImplementation(async () => {
        throw error;
      });

      manager.mcpConnections[serverId] = connection;

      // Should return result with success: false (not throw)
      const result = await manager.discoverIfConnected(serverId);
      expect(result).toEqual({
        success: false,
        state: "connected",
        error: "Discovery failed"
      });

      // Connection should return to connected state (not failed) so user can retry
      expect(connection.connectionState).toBe("connected");
    });

    it("should fire observability events in correct order", async () => {
      const serverId = "test-server";
      const connection = new MCPClientConnection(
        new URL("http://test.com"),
        { name: "test", version: "1.0" },
        { transport: { type: "sse" }, client: {} }
      );
      connection.connectionState = "connected";

      connection.discoverAndRegister = vi.fn().mockImplementation(async () => {
        connection.connectionState = "ready";
      });

      manager.mcpConnections[serverId] = connection;

      // Set up event piping from connection to manager (normally done by createConnection)
      connection.onObservabilityEvent((event) => {
        (manager as any)._onObservabilityEvent.fire(event);
      });

      const observabilityEvents: string[] = [];
      manager.onObservabilityEvent((event) => {
        if (event.displayMessage) {
          observabilityEvents.push(event.displayMessage);
        }
      });

      await manager.discoverIfConnected(serverId);

      // Should have completion event
      expect(observabilityEvents).toContainEqual(
        expect.stringContaining("Discovery completed")
      );
    });

    it("should work as a manual refresh for tools", async () => {
      const serverId = "test-server";
      const connection = new MCPClientConnection(
        new URL("http://test.com"),
        { name: "test", version: "1.0" },
        { transport: { type: "sse" }, client: {} }
      );
      connection.connectionState = "ready";
      connection.tools = [
        { name: "old-tool", inputSchema: { type: "object" } } as any
      ];

      // Mock discoverAndRegister to update tools
      connection.discoverAndRegister = vi.fn().mockImplementation(async () => {
        connection.tools = [
          { name: "new-tool", inputSchema: { type: "object" } } as any
        ];
        connection.connectionState = "ready";
      });

      manager.mcpConnections[serverId] = connection;

      await manager.discoverIfConnected(serverId);

      // Tools should be refreshed
      expect(connection.tools).toHaveLength(1);
      expect(connection.tools[0].name).toBe("new-tool");
    });
  });
});<|MERGE_RESOLUTION|>--- conflicted
+++ resolved
@@ -672,15 +672,12 @@
       const clientId = "stored-client-id";
       const authUrl = "https://auth.example.com/authorize";
 
-<<<<<<< HEAD
       // Save OAuth server to storage with auth_url set (OAuth flow in progress)
       await (
         manager as unknown as MCPClientManagerInternal
       )._storage.saveServer({
-=======
       // Save OAuth server to storage
       saveServerToMock({
->>>>>>> 293b5461
         id: serverId,
         name: "OAuth Server",
         server_url: "http://oauth-server.com",
@@ -1788,15 +1785,12 @@
       const serverId = "oauth-needs-auth";
       const clientId = "needs-auth-client";
 
-<<<<<<< HEAD
       // Save OAuth server with auth_url (indicates OAuth flow is in progress)
       await (
         manager as unknown as MCPClientManagerInternal
       )._storage.saveServer({
-=======
       // Save OAuth server with auth_url (indicates needs auth)
       saveServerToMock({
->>>>>>> 293b5461
         id: serverId,
         name: "OAuth Server",
         server_url: "http://oauth.com",
@@ -1958,15 +1952,12 @@
       const serverId = "oauth-reauth-flow";
       const authUrl = "https://auth.example.com/authorize";
 
-<<<<<<< HEAD
       // Simulate previous session: OAuth flow was in progress (auth_url is set)
       await (
         manager as unknown as MCPClientManagerInternal
       )._storage.saveServer({
-=======
       // Simulate previous session: OAuth server was registered but tokens expired
       saveServerToMock({
->>>>>>> 293b5461
         id: serverId,
         name: "OAuth Reauth Server",
         server_url: "http://oauth.com",
@@ -1989,13 +1980,10 @@
       expect(connectSpy).not.toHaveBeenCalled();
       expect(conn.connectionState).toBe("authenticating");
 
-<<<<<<< HEAD
       // auth_url should still be preserved in storage for the callback handler
       const servers = await manager.listServers();
-=======
       // Developer would get auth URL from the returned state
       const servers = manager.listServers();
->>>>>>> 293b5461
       const server = servers.find((s) => s.id === serverId);
       expect(server?.auth_url).toBe(authUrl);
     });
