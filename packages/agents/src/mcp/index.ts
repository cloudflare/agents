--- conflicted
+++ resolved
@@ -10,6 +10,8 @@
   isJSONRPCNotification,
   isJSONRPCRequest,
   isJSONRPCResponse,
+  ElicitRequestSchema,
+  type ElicitRequest,
   type ElicitResult
 } from "@modelcontextprotocol/sdk/types.js";
 import type { Connection, WSMessage } from "../";
@@ -266,7 +268,7 @@
    */
   async elicitInput(params: {
     message: string;
-    requestedSchema: Record<string, unknown>;
+    requestedSchema: any;
   }): Promise<ElicitResult> {
     // Send elicitation/create request following MCP specification
     return new Promise((resolve, reject) => {
@@ -322,64 +324,6 @@
           console.error("Failed to send elicitation request:", error);
         }
       }
-<<<<<<< HEAD
-
-      // Set up response handler with timeout
-      const timeout = setTimeout(() => {
-        reject(new Error("Elicitation request timed out"));
-      }, 60000); // 60 second timeout
-
-      // Store response handler
-      const handleResponse = (_connection: Connection, event: WSMessage) => {
-        try {
-          // Handle different message formats - WSMessage can be string or ArrayBuffer
-          let messageData: string;
-          if (typeof event === "string") {
-            messageData = event;
-          } else {
-            console.log("Unexpected message format:", { event });
-            return false;
-          }
-
-          const data = JSON.parse(messageData);
-          console.log("McpAgent received message:", data);
-          if (data.id === requestId) {
-            console.log("Matched elicitation response for request:", requestId);
-            clearTimeout(timeout);
-
-            if (data.error) {
-              console.log("Elicitation error:", data.error);
-              reject(new Error(data.error.message || "Elicitation failed"));
-            } else if (data.result) {
-              console.log("Elicitation success:", data.result);
-              resolve(data.result);
-            } else {
-              console.log("Invalid elicitation response:", data);
-              reject(new Error("Invalid elicitation response"));
-            }
-            return true; // Indicate we handled this message
-          }
-        } catch (error) {
-          // Not JSON or not our response, ignore
-          console.log("Failed to parse message or not our response:", error, {
-            event
-          });
-        }
-        return false; // Let other handlers process this message
-      };
-
-      // Temporarily override onMessage to catch our response
-      const originalOnMessage = this.onMessage?.bind(this) || (() => {});
-      this.onMessage = async (connection: Connection, event: WSMessage) => {
-        if (!handleResponse(connection, event)) {
-          // Not our elicitation response, call original handler
-          return originalOnMessage(connection, event);
-        }
-        // Restore original handler after handling our response
-        this.onMessage = originalOnMessage;
-      };
-=======
->>>>>>> 0d30b4f6
     });
   }
 
