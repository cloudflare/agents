--- conflicted
+++ resolved
@@ -1485,14 +1485,7 @@
   }
 
   async removeMcpServer(id: string) {
-<<<<<<< HEAD
     await this.mcp.removeServer(id);
-=======
-    if (this.mcp.mcpConnections[id]) {
-      await this.mcp.closeConnection(id);
-    }
-    this.mcp.removeServer(id);
->>>>>>> 293b5461
   }
 
   getMcpServers(): MCPServersState {
