--- conflicted
+++ resolved
@@ -13,16 +13,10 @@
 
 import { AsyncLocalStorage } from "node:async_hooks";
 import { MCPClientManager } from "./mcp/client";
-<<<<<<< HEAD
 import { createRequestPayload, createResponsePayload } from "./utils";
 
 import mitt from "mitt";
-import type { Resource } from "@modelcontextprotocol/sdk/types.js";
-=======
-import {
-  DurableObjectOAuthClientProvider,
-  type AgentsOAuthProvider,
-} from "./mcp/do-oauth-client-provider";
+import { DurableObjectOAuthClientProvider } from "./mcp/do-oauth-client-provider";
 import type {
   Tool,
   Resource,
@@ -33,7 +27,6 @@
 import type { SSEClientTransportOptions } from "@modelcontextprotocol/sdk/client/sse.js";
 
 import { camelCaseToKebabCase } from "./client";
->>>>>>> 9688c157
 
 export type { Connection, WSMessage, ConnectionContext } from "partyserver";
 
@@ -562,28 +555,150 @@
       });
     });
 
-<<<<<<< HEAD
-    const _onStart = this.onStart.bind(this);
-    this.onStart = async () => {
+    this.sql`
+      CREATE TABLE IF NOT EXISTS cf_agents_mcp_servers (
+        id TEXT PRIMARY KEY NOT NULL,
+        name TEXT NOT NULL,
+        server_url TEXT NOT NULL,
+        callback_url TEXT NOT NULL,
+        client_id TEXT,
+        auth_url TEXT,
+        server_options TEXT
+      )
+    `;
+
+    const _onRequest = this.onRequest.bind(this);
+    this.onRequest = (request: Request) => {
       return agentContext.run(
         {
           // Need to cast "this" to Agent<unknown> to avoid type errors
           // because the agentContext is as strictly typed as the Agent class
           agent: this as Agent<unknown>,
           connection: undefined,
-          request: undefined,
+          request,
         },
         async () => {
-          return this.#tryCatch(() => {
+          if (this.mcp.isCallbackRequest(request)) {
+            await this.mcp.handleCallbackRequest(request);
+
+            // after the MCP connection handshake, we can send updated mcp state
+            this.broadcast(
+              JSON.stringify({
+                type: "cf_agent_mcp_servers",
+                mcp: this.#getMcpServerStateInternal(),
+              })
+            );
+
+            // We probably should let the user configure this response/redirect, but this is fine for now.
+            return new Response("<script>window.close();</script>", {
+              status: 200,
+              headers: { "content-type": "text/html" },
+            });
+          }
+
+          return this.#tryCatch(async () => {
+            if (
+              request.method === "GET" &&
+              request.url ===
+                `http://dummy-example.cloudflare.com/${this.#secret}/events`
+            ) {
+              const stream = new TransformStream();
+              const writer = stream.writable.getWriter();
+
+              // Send headers for SSE
+              const headers = {
+                "Content-Type": "text/event-stream",
+                "Cache-Control": "no-cache, no-transform",
+                Connection: "keep-alive",
+                "X-Accel-Buffering": "no", // Helps with proxies like Nginx
+              };
+
+              // Initialize SSE connection with retry parameter
+              writer.write(new TextEncoder().encode("retry: 3000\n\n"));
+
+              let lastEventId = 0;
+
+              // Helper function to properly format SSE messages
+              const formatSSE = (event: string, data: unknown, id?: number) => {
+                const encoder = new TextEncoder();
+                let message = "";
+
+                if (id !== undefined) {
+                  message += `id: ${id}\n`;
+                }
+
+                if (event) {
+                  message += `event: ${event}\n`;
+                }
+
+                // Handle multiline data properly
+                const dataStr =
+                  typeof data === "string" ? data : JSON.stringify(data);
+                const dataLines = dataStr.split("\n");
+                for (const line of dataLines) {
+                  message += `data: ${line}\n`;
+                }
+
+                message += "\n";
+                return encoder.encode(message);
+              };
+
+              // Create event handler that writes events to the stream
+              const eventHandler = (event: AgentEvent<State>) => {
+                const { type, ...rest } = event;
+
+                // Increment event ID for each event
+                lastEventId++;
+
+                writer.write(formatSSE(type, rest, lastEventId));
+              };
+
+              // Register the handler
+              this.#eventBus.on("event", eventHandler);
+
+              // Send heartbeat as comment to keep connection alive
+              const interval = setInterval(() => {
+                writer.write(new TextEncoder().encode(": heartbeat\n\n"));
+              }, 15000); // Every 15 seconds is more standard
+
+              // Handle client disconnect
+              request.signal.addEventListener("abort", () => {
+                this.#eventBus.off("event", eventHandler);
+                clearInterval(interval);
+                writer.close().catch(console.error);
+              });
+
+              return new Response(stream.readable, { headers });
+            }
+
+            const requestPayload = await createRequestPayload(
+              request.clone() as typeof request
+            );
             this.#emitEvent({
-              type: "start",
+              type: "request",
               instance: this.name,
               className: this.#ParentClass.name,
               id: nanoid(),
               timestamp: Date.now(),
+              payload: {
+                request: requestPayload,
+              },
             });
-
-            return _onStart();
+            const response = await _onRequest(request);
+            this.#emitEvent({
+              type: "response",
+              instance: this.name,
+              className: this.#ParentClass.name,
+              id: nanoid(),
+              timestamp: Date.now(),
+              payload: {
+                request: requestPayload,
+                response: await createResponsePayload(
+                  response.clone() as typeof response
+                ),
+              },
+            });
+            return response;
           });
         }
       );
@@ -607,49 +722,6 @@
       });
       return _originalMessage(connection, message);
     };
-=======
-    this.sql`
-      CREATE TABLE IF NOT EXISTS cf_agents_mcp_servers (
-        id TEXT PRIMARY KEY NOT NULL,
-        name TEXT NOT NULL,
-        server_url TEXT NOT NULL,
-        callback_url TEXT NOT NULL,
-        client_id TEXT,
-        auth_url TEXT,
-        server_options TEXT
-      )
-    `;
-
-    const _onRequest = this.onRequest.bind(this);
-    this.onRequest = (request: Request) => {
-      return agentContext.run(
-        { agent: this, connection: undefined, request },
-        async () => {
-          if (this.mcp.isCallbackRequest(request)) {
-            await this.mcp.handleCallbackRequest(request);
-
-            // after the MCP connection handshake, we can send updated mcp state
-            this.broadcast(
-              JSON.stringify({
-                type: "cf_agent_mcp_servers",
-                mcp: this.#getMcpServerStateInternal(),
-              })
-            );
-
-            // We probably should let the user configure this response/redirect, but this is fine for now.
-            return new Response("<script>window.close();</script>", {
-              status: 200,
-              headers: { "content-type": "text/html" },
-            });
-          }
-
-          return this.#tryCatch(() => _onRequest(request));
-        }
-      );
-    };
-
-    const _onMessage = this.onMessage.bind(this);
->>>>>>> 9688c157
     this.onMessage = async (connection: Connection, message: WSMessage) => {
       return agentContext.run(
         {
@@ -767,128 +839,10 @@
               })
             );
 
-            return this.#tryCatch(() => _onConnect(connection, ctx));
+            const proxiedConnection = this.#createWebSocketProxy(connection);
+            return this.#tryCatch(() => _onConnect(proxiedConnection, ctx));
           }, 20);
         }
-      );
-    };
-
-<<<<<<< HEAD
-    const _onRequest = this.onRequest.bind(this);
-    this.onRequest = async (request: Request) => {
-      return agentContext.run(
-        {
-          // Need to cast "this" to Agent<unknown> to avoid type errors
-          // because the agentContext is as strictly typed as the Agent class
-          agent: this as Agent<unknown>,
-          connection: undefined,
-          request,
-        },
-        async () =>
-          this.#tryCatch(async () => {
-            if (
-              request.method === "GET" &&
-              request.url ===
-                `http://dummy-example.cloudflare.com/${this.#secret}/events`
-            ) {
-              const stream = new TransformStream();
-              const writer = stream.writable.getWriter();
-
-              // Send headers for SSE
-              const headers = {
-                "Content-Type": "text/event-stream",
-                "Cache-Control": "no-cache, no-transform",
-                Connection: "keep-alive",
-                "X-Accel-Buffering": "no", // Helps with proxies like Nginx
-              };
-
-              // Initialize SSE connection with retry parameter
-              writer.write(new TextEncoder().encode("retry: 3000\n\n"));
-
-              let lastEventId = 0;
-
-              // Helper function to properly format SSE messages
-              const formatSSE = (event: string, data: unknown, id?: number) => {
-                const encoder = new TextEncoder();
-                let message = "";
-
-                if (id !== undefined) {
-                  message += `id: ${id}\n`;
-                }
-
-                if (event) {
-                  message += `event: ${event}\n`;
-                }
-
-                // Handle multiline data properly
-                const dataStr =
-                  typeof data === "string" ? data : JSON.stringify(data);
-                const dataLines = dataStr.split("\n");
-                for (const line of dataLines) {
-                  message += `data: ${line}\n`;
-                }
-
-                message += "\n";
-                return encoder.encode(message);
-              };
-
-              // Create event handler that writes events to the stream
-              const eventHandler = (event: AgentEvent<State>) => {
-                const { type, ...rest } = event;
-
-                // Increment event ID for each event
-                lastEventId++;
-
-                writer.write(formatSSE(type, rest, lastEventId));
-              };
-
-              // Register the handler
-              this.#eventBus.on("event", eventHandler);
-
-              // Send heartbeat as comment to keep connection alive
-              const interval = setInterval(() => {
-                writer.write(new TextEncoder().encode(": heartbeat\n\n"));
-              }, 15000); // Every 15 seconds is more standard
-
-              // Handle client disconnect
-              request.signal.addEventListener("abort", () => {
-                this.#eventBus.off("event", eventHandler);
-                clearInterval(interval);
-                writer.close().catch(console.error);
-              });
-
-              return new Response(stream.readable, { headers });
-            }
-
-            const requestPayload = await createRequestPayload(
-              request.clone() as typeof request
-            );
-            this.#emitEvent({
-              type: "request",
-              instance: this.name,
-              className: this.#ParentClass.name,
-              id: nanoid(),
-              timestamp: Date.now(),
-              payload: {
-                request: requestPayload,
-              },
-            });
-            const response = await _onRequest(request);
-            this.#emitEvent({
-              type: "response",
-              instance: this.name,
-              className: this.#ParentClass.name,
-              id: nanoid(),
-              timestamp: Date.now(),
-              payload: {
-                request: requestPayload,
-                response: await createResponsePayload(
-                  response.clone() as typeof response
-                ),
-              },
-            });
-            return response;
-          })
       );
     };
 
@@ -907,6 +861,9 @@
         },
         async () => {
           return this.#tryCatch(() => {
+            const proxiedSource =
+              source === "server" ? source : this.#createWebSocketProxy(source);
+
             if (state) {
               this.#emitEvent({
                 type: "state_update",
@@ -920,7 +877,7 @@
               });
             }
 
-            return _onStateUpdate(state, source as Connection);
+            return _onStateUpdate(state, proxiedSource);
           });
         }
       );
@@ -1068,46 +1025,6 @@
         return Reflect.get(target, prop, receiver);
       },
     });
-=======
-    const _onStart = this.onStart.bind(this);
-    this.onStart = async () => {
-      return agentContext.run(
-        { agent: this, connection: undefined, request: undefined },
-        async () => {
-          const servers = this.sql<MCPServerRow>`
-            SELECT id, name, server_url, client_id, auth_url, callback_url, server_options FROM cf_agents_mcp_servers;
-          `;
-
-          // from DO storage, reconnect to all servers using our saved auth information
-          await Promise.allSettled(
-            servers.map((server) => {
-              return this.#connectToMcpServerInternal(
-                server.name,
-                server.server_url,
-                server.callback_url,
-                server.server_options
-                  ? JSON.parse(server.server_options)
-                  : undefined,
-                {
-                  id: server.id,
-                  oauthClientId: server.client_id ?? undefined,
-                }
-              );
-            })
-          );
-
-          this.broadcast(
-            JSON.stringify({
-              type: "cf_agent_mcp_servers",
-              mcp: this.#getMcpServerStateInternal(),
-            })
-          );
-
-          await this.#tryCatch(() => _onStart());
-        }
-      );
-    };
->>>>>>> 9688c157
   }
 
   #setStateInternal(state: State, source: Connection | "server" = "server") {
