import {
  Server,
  routePartykitRequest,
  type PartyServerOptions,
  getServerByName,
  type Connection,
  type ConnectionContext,
  type WSMessage,
} from "partyserver";

import { parseCronExpression } from "cron-schedule";
import { nanoid } from "nanoid";

import { AsyncLocalStorage } from "node:async_hooks";
import { MCPClientManager } from "./mcp/client";
import { createRequestPayload, createResponsePayload } from "./utils";

import { EventEmitter } from "node:events";
import { DurableObjectOAuthClientProvider } from "./mcp/do-oauth-client-provider";
import type {
  Tool,
  Resource,
  Prompt,
} from "@modelcontextprotocol/sdk/types.js";

import type { Client } from "@modelcontextprotocol/sdk/client/index.js";
import type { SSEClientTransportOptions } from "@modelcontextprotocol/sdk/client/sse.js";

import { camelCaseToKebabCase } from "./client";

export type { Connection, WSMessage, ConnectionContext } from "partyserver";

/**
 * RPC request message from client
 */
export type RPCRequest = {
  type: "rpc";
  id: string;
  method: string;
  args: unknown[];
};

/**
 * State update message from client
 */
export type StateUpdateMessage = {
  type: "cf_agent_state";
  state: unknown;
};

/**
 * RPC response message to client
 */
export type RPCResponse = {
  type: "rpc";
  id: string;
} & (
  | {
      success: true;
      result: unknown;
      done?: false;
    }
  | {
      success: true;
      result: unknown;
      done: true;
    }
  | {
      success: false;
      error: string;
    }
);

/**
 * Type guard for RPC request messages
 */
function isRPCRequest(msg: unknown): msg is RPCRequest {
  return (
    typeof msg === "object" &&
    msg !== null &&
    "type" in msg &&
    msg.type === "rpc" &&
    "id" in msg &&
    typeof msg.id === "string" &&
    "method" in msg &&
    typeof msg.method === "string" &&
    "args" in msg &&
    Array.isArray((msg as RPCRequest).args)
  );
}

/**
 * Type guard for state update messages
 */
function isStateUpdateMessage(msg: unknown): msg is StateUpdateMessage {
  return (
    typeof msg === "object" &&
    msg !== null &&
    "type" in msg &&
    msg.type === "cf_agent_state" &&
    "state" in msg
  );
}

/**
 * Metadata for a callable method
 */
export type CallableMetadata = {
  /** Optional description of what the method does */
  description?: string;
  /** Whether the method supports streaming responses */
  streaming?: boolean;
};

// biome-ignore lint/complexity/noBannedTypes: <explanation>
const callableMetadata = new Map<Function, CallableMetadata>();

/**
 * Decorator that marks a method as callable by clients
 * @param metadata Optional metadata about the callable method
 */
export function unstable_callable(metadata: CallableMetadata = {}) {
  return function callableDecorator<This, Args extends unknown[], Return>(
    target: (this: This, ...args: Args) => Return,
    context: ClassMethodDecoratorContext
  ) {
    if (!callableMetadata.has(target)) {
      callableMetadata.set(target, metadata);
    }

    return target;
  };
}

/**
 * Represents a scheduled task within an Agent
 * @template T Type of the payload data
 */
export type Schedule<T = string> = {
  /** Unique identifier for the schedule */
  id: string;
  /** Name of the method to be called */
  callback: string;
  /** Data to be passed to the callback */
  payload: T;
} & (
  | {
      /** Type of schedule for one-time execution at a specific time */
      type: "scheduled";
      /** Timestamp when the task should execute */
      time: number;
    }
  | {
      /** Type of schedule for delayed execution */
      type: "delayed";
      /** Timestamp when the task should execute */
      time: number;
      /** Number of seconds to delay execution */
      delayInSeconds: number;
    }
  | {
      /** Type of schedule for recurring execution based on cron expression */
      type: "cron";
      /** Timestamp for the next execution */
      time: number;
      /** Cron expression defining the schedule */
      cron: string;
    }
);

function getNextCronTime(cron: string) {
  const interval = parseCronExpression(cron);
  return interval.getNextDate();
}

/**
 * MCP Server state update message from server -> Client
 */
export type MCPServerMessage = {
  type: "cf_agent_mcp_servers";
  mcp: MCPServersState;
};

export type MCPServersState = {
  servers: {
    [id: string]: MCPServer;
  };
  tools: Tool[];
  prompts: Prompt[];
  resources: Resource[];
};

export type MCPServer = {
  name: string;
  server_url: string;
  auth_url: string | null;
  state: "authenticating" | "connecting" | "ready" | "discovering" | "failed";
};

/**
 * MCP Server data stored in DO SQL for resuming MCP Server connections
 */
type MCPServerRow = {
  id: string;
  name: string;
  server_url: string;
  client_id: string | null;
  auth_url: string | null;
  callback_url: string;
  server_options: string;
};

const STATE_ROW_ID = "cf_state_row_id";
const STATE_WAS_CHANGED = "cf_state_was_changed";

const DEFAULT_STATE = {} as unknown;

const agentContext = new AsyncLocalStorage<{
  agent: Agent<unknown>;
  connection: Connection | undefined;
  request: Request | undefined;
}>();

export function getCurrentAgent<
  T extends Agent<unknown, unknown> = Agent<unknown, unknown>,
>(): {
  agent: T | undefined;
  connection: Connection | undefined;
  request: Request<unknown, CfProperties<unknown>> | undefined;
} {
  const store = agentContext.getStore() as
    | {
        agent: T;
        connection: Connection | undefined;
        request: Request<unknown, CfProperties<unknown>> | undefined;
      }
    | undefined;
  if (!store) {
    return {
      agent: undefined,
      connection: undefined,
      request: undefined,
    };
  }
  return store;
}

export type BaseEventData = {
  stub?: string;
  className: string;
  instance: string;
  // The hex string id of the connection
  id: string;
  timestamp: number;
};

type StateUpdateEvent<State = unknown> = BaseEventData & {
  type: "state_update";
  payload: {
    state: State;
  };
};

type StartEvent = BaseEventData & {
  type: "start";
};

type BroadcastEvent = BaseEventData & {
  type: "broadcast";
  payload: {
    // Either the message/payload as a strong or an object indicating a binary message
    message: string | { type: "binary"; size: number };
    without?: string[];
  };
};

type MessageEvent = BaseEventData & {
  type: "message";
  payload: {
    // Either the message/payload as a strong or an object indicating a binary message
    message: string | { type: "binary"; size: number };
    connectionId: string;
  };
};

type SendEvent = BaseEventData & {
  type: "send";
  payload: {
    // Either the message/payload as a strong or an object indicating a binary message
    message: string | { type: "binary"; size: number };
    connectionId: string;
  };
};
type ConnectEvent = BaseEventData & {
  type: "connect";
  payload: {
    connectionId: string;
  };
};
type CloseEvent = BaseEventData & {
  type: "close";
  payload: {
    connectionId: string;
    code: number;
    reason: string;
    wasClean: boolean;
  };
};
type RequestEvent = BaseEventData & {
  type: "request";
  payload: {
    request: {
      method: string;
      url: string;
      headers: Record<string, string>;
      body: string | undefined;
    };
  };
};
type ResponseEvent = BaseEventData & {
  type: "response";
  payload: {
    request: {
      method: string;
      url: string;
      headers: Record<string, string>;
      body: string | undefined;
    };
    response: {
      status: number;
      statusText: string;
      headers: Record<string, string>;
      body: string | undefined;
    };
  };
};
type ErrorEvent = BaseEventData & {
  type: "error";
  payload: {
    connection: string;
    error: {
      message: string;
      stack?: string;
    };
  };
};

// TODO: add email event
// TODO: add schedule related events

export type AgentEvent<State = unknown> =
  | StateUpdateEvent<State>
  | StartEvent
  | BroadcastEvent
  | MessageEvent
  | SendEvent
  | ConnectEvent
  | CloseEvent
  | RequestEvent
  | ResponseEvent
  | ErrorEvent;

export type EventObservers<State> = {
  handler: (event: AgentEvent<State>) => void;
};

/**
 * Typed EventEmitter for strongly-typed events
 */
interface TypedEventEmitter<State> extends EventEmitter {
  on(event: "event", listener: (eventData: AgentEvent<State>) => void): this;
  once(event: "event", listener: (eventData: AgentEvent<State>) => void): this;
  emit(event: "event", eventData: AgentEvent<State>): boolean;
  off(event: "event", listener: (eventData: AgentEvent<State>) => void): this;
  removeListener(
    event: "event",
    listener: (eventData: AgentEvent<State>) => void
  ): this;
}

/**
 * Base class for creating Agent implementations
 * @template Env Environment type containing bindings
 * @template State State type to store within the Agent
 */
export class Agent<Env, State = unknown> extends Server<Env> {
  private _state = DEFAULT_STATE as State;

  private _ParentClass: typeof Agent<Env, State> =
    Object.getPrototypeOf(this).constructor;

  mcp: MCPClientManager = new MCPClientManager(this._ParentClass.name, "0.0.1");

  eventObservers: Array<EventObservers<State>> = [] as Array<
    EventObservers<State>
  >;
  #secret: string;
  #eventBus: TypedEventEmitter<State> = new EventEmitter();

  get secret(): string {
    return this.#secret;
  }

  listMcpConnections(): Array<{
    serverId: string;
    url: string;
    connectionState: string;
    instructions?: string;
    tools: Array<{
      name: string;
      description: string | undefined;
      inputSchema: object;
    }>;
    resources: Array<Resource>;
    prompts: {
      [x: string]: unknown;
      name: string;
      description?: string;
      arguments?: {
        [x: string]: unknown;
        name: string;
        description?: string;
        required?: boolean;
      }[];
    }[];
    serverCapabilities?: {
      resources?: object;
      tools?: object;
      [key: string]: unknown;
    };
  }> {
    const mcpConnections = new Map(Object.entries(this.mcp.mcpConnections));

    if (mcpConnections && mcpConnections.size > 0) {
      const connections = Array.from(mcpConnections).map(([serverId, conn]) => {
        return {
          serverId,
          url: conn.url.toString(),
          connectionState: conn.connectionState,
          instructions: conn.instructions,
          tools: conn.tools.map((tool) => ({
            name: tool.name,
            description: tool.description,
            inputSchema: tool.inputSchema,
          })),
          resources: conn.resources,
          prompts: conn.prompts,
          serverCapabilities: conn.serverCapabilities,
        };
      });
      return connections;
    }

    return [];
  }

  /**
   * Initial state for the Agent
   * Override to provide default state values
   */
  initialState: State = DEFAULT_STATE as State;

  /**
   * Current state of the Agent
   */
  get state(): State {
    if (this._state !== DEFAULT_STATE) {
      // state was previously set, and populated internal state
      return this._state;
    }
    // looks like this is the first time the state is being accessed
    // check if the state was set in a previous life
    const wasChanged = this.sql<{ state: "true" | undefined }>`
        SELECT state FROM cf_agents_state WHERE id = ${STATE_WAS_CHANGED}
      `;

    // ok, let's pick up the actual state from the db
    const result = this.sql<{ state: State | undefined }>`
      SELECT state FROM cf_agents_state WHERE id = ${STATE_ROW_ID}
    `;

    if (
      wasChanged[0]?.state === "true" ||
      // we do this check for people who updated their code before we shipped wasChanged
      result[0]?.state
    ) {
      const state = result[0]?.state as string; // could be null?

      this._state = JSON.parse(state);
      return this._state;
    }

    // ok, this is the first time the state is being accessed
    // and the state was not set in a previous life
    // so we need to set the initial state (if provided)
    if (this.initialState === DEFAULT_STATE) {
      // no initial state provided, so we return undefined
      return undefined as State;
    }
    // initial state provided, so we set the state,
    // update db and return the initial state
    this.setState(this.initialState);
    return this.initialState;
  }

  /**
   * Agent configuration options
   */
  static options = {
    /** Whether the Agent should hibernate when inactive */
    hibernate: true, // default to hibernate
  };

  /**
   * Execute SQL queries against the Agent's database
   * @template T Type of the returned rows
   * @param strings SQL query template strings
   * @param values Values to be inserted into the query
   * @returns Array of query results
   */
  sql<T = Record<string, string | number | boolean | null>>(
    strings: TemplateStringsArray,
    ...values: (string | number | boolean | null)[]
  ) {
    let query = "";
    try {
      // Construct the SQL query with placeholders
      query = strings.reduce(
        (acc, str, i) => acc + str + (i < values.length ? "?" : ""),
        ""
      );

      // Execute the SQL query with the provided values
      return [...this.ctx.storage.sql.exec(query, ...values)] as T[];
    } catch (e) {
      console.error(`failed to execute sql query: ${query}`, e);
      throw this.onError(e);
    }
  }
  constructor(ctx: AgentContext, env: Env) {
    super(ctx, env);

    this.#secret = crypto.randomUUID();
    this.sql`
      CREATE TABLE IF NOT EXISTS cf_agents_state (
        id TEXT PRIMARY KEY NOT NULL,
        state TEXT
      )
    `;

    void this.ctx.blockConcurrencyWhile(async () => {
      return this._tryCatch(async () => {
        // Create alarms table if it doesn't exist
        this.sql`
        CREATE TABLE IF NOT EXISTS cf_agents_schedules (
          id TEXT PRIMARY KEY NOT NULL DEFAULT (randomblob(9)),
          callback TEXT,
          payload TEXT,
          type TEXT NOT NULL CHECK(type IN ('scheduled', 'delayed', 'cron')),
          time INTEGER,
          delayInSeconds INTEGER,
          cron TEXT,
          created_at INTEGER DEFAULT (unixepoch())
        )
      `;

        // execute any pending alarms and schedule the next alarm
        await this.alarm();
      });
    });

    this.sql`
      CREATE TABLE IF NOT EXISTS cf_agents_mcp_servers (
        id TEXT PRIMARY KEY NOT NULL,
        name TEXT NOT NULL,
        server_url TEXT NOT NULL,
        callback_url TEXT NOT NULL,
        client_id TEXT,
        auth_url TEXT,
        server_options TEXT
      )
    `;

    const _onRequest = this.onRequest.bind(this);
    this.onRequest = (request: Request) => {
      return agentContext.run(
        {
          // Need to cast "this" to Agent<unknown> to avoid type errors
          // because the agentContext is as strictly typed as the Agent class
          agent: this as Agent<unknown>,
          connection: undefined,
          request,
        },
        async () => {
          if (this.mcp.isCallbackRequest(request)) {
            await this.mcp.handleCallbackRequest(request);

            // after the MCP connection handshake, we can send updated mcp state
            this.broadcast(
              JSON.stringify({
                type: "cf_agent_mcp_servers",
                mcp: this._getMcpServerStateInternal(),
              })
            );

            // We probably should let the user configure this response/redirect, but this is fine for now.
            return new Response("<script>window.close();</script>", {
              status: 200,
              headers: { "content-type": "text/html" },
            });
          }

<<<<<<< HEAD
          return this.#tryCatch(async () => {
            if (
              request.method === "GET" &&
              request.url ===
                `http://dummy-example.cloudflare.com/${this.#secret}/events`
            ) {
              const stream = new TransformStream();
              const writer = stream.writable.getWriter();

              // Send headers for SSE
              const headers = {
                "Content-Type": "text/event-stream",
                "Cache-Control": "no-cache, no-transform",
                Connection: "keep-alive",
                "X-Accel-Buffering": "no", // Helps with proxies like Nginx
              };

              // Initialize SSE connection with retry parameter
              writer.write(new TextEncoder().encode("retry: 3000\n\n"));

              let lastEventId = 0;

              // Helper function to properly format SSE messages
              const formatSSE = (event: string, data: unknown, id?: number) => {
                const encoder = new TextEncoder();
                let message = "";

                if (id !== undefined) {
                  message += `id: ${id}\n`;
                }

                if (event) {
                  message += `event: ${event}\n`;
                }

                // Handle multiline data properly
                const dataStr =
                  typeof data === "string" ? data : JSON.stringify(data);
                const dataLines = dataStr.split("\n");
                for (const line of dataLines) {
                  message += `data: ${line}\n`;
                }

                message += "\n";
                return encoder.encode(message);
              };

              // Create event handler that writes events to the stream
              const eventHandler = (event: AgentEvent<State>) => {
                const { type, ...rest } = event;

                // Increment event ID for each event
                lastEventId++;

                writer.write(formatSSE(type, rest, lastEventId));
              };

              // Register the handler
              this.#eventBus.on("event", eventHandler);

              // Send heartbeat as comment to keep connection alive
              const interval = setInterval(() => {
                writer.write(new TextEncoder().encode(": heartbeat\n\n"));
              }, 15000); // Every 15 seconds is more standard

              // Handle client disconnect
              request.signal.addEventListener("abort", () => {
                this.#eventBus.off("event", eventHandler);
                clearInterval(interval);
                writer.close().catch(console.error);
              });

              return new Response(stream.readable, { headers });
            }

            const requestPayload = await createRequestPayload(
              request.clone() as typeof request
            );
            this.#emitEvent({
              type: "request",
              instance: this.name,
              className: this.#ParentClass.name,
              id: nanoid(),
              timestamp: Date.now(),
              payload: {
                request: requestPayload,
              },
            });
            const response = await _onRequest(request);
            this.#emitEvent({
              type: "response",
              instance: this.name,
              className: this.#ParentClass.name,
              id: nanoid(),
              timestamp: Date.now(),
              payload: {
                request: requestPayload,
                response: await createResponsePayload(
                  response.clone() as typeof response
                ),
              },
            });
            return response;
          });
=======
          return this._tryCatch(() => _onRequest(request));
>>>>>>> 7f84d28e
        }
      );
    };

    const _originalMessage = this.onMessage.bind(this);
    const _onMessage = async (connection: Connection, message: WSMessage) => {
      this.#emitEvent({
        type: "message",
        instance: this.name,
        className: this.#ParentClass.name,
        id: nanoid(),
        timestamp: Date.now(),
        payload: {
          message:
            typeof message === "string"
              ? message
              : { type: "binary", size: message.byteLength },
          connectionId: connection.id,
        },
      });
      return _originalMessage(connection, message);
    };
    this.onMessage = async (connection: Connection, message: WSMessage) => {
      return agentContext.run(
        {
          // Need to cast "this" to Agent<unknown> to avoid type errors
          // because the agentContext is as strictly typed as the Agent class
          agent: this as Agent<unknown>,
          connection,
          request: undefined,
        },
        async () => {
          if (typeof message !== "string") {
            return this._tryCatch(() => _onMessage(connection, message));
          }

          let parsed: unknown;
          try {
            parsed = JSON.parse(message);
          } catch (e) {
            // silently fail and let the onMessage handler handle it
            return this._tryCatch(() => _onMessage(connection, message));
          }

          if (isStateUpdateMessage(parsed)) {
            this._setStateInternal(parsed.state as State, connection);
            return;
          }

          if (isRPCRequest(parsed)) {
            try {
              const { id, method, args } = parsed;

              // Check if method exists and is callable
              const methodFn = this[method as keyof this];
              if (typeof methodFn !== "function") {
                throw new Error(`Method ${method} does not exist`);
              }

              if (!this._isCallable(method)) {
                throw new Error(`Method ${method} is not callable`);
              }

              // biome-ignore lint/complexity/noBannedTypes: <explanation>
              const metadata = callableMetadata.get(methodFn as Function);

              // For streaming methods, pass a StreamingResponse object
              if (metadata?.streaming) {
                const stream = new StreamingResponse(connection, id);
                await methodFn.apply(this, [stream, ...args]);
                return;
              }

              // For regular methods, execute and send response
              const result = await methodFn.apply(this, args);
              const response: RPCResponse = {
                type: "rpc",
                id,
                success: true,
                result,
                done: true,
              };
              connection.send(JSON.stringify(response));
            } catch (e) {
              // Send error response
              const response: RPCResponse = {
                type: "rpc",
                id: parsed.id,
                success: false,
                error:
                  e instanceof Error ? e.message : "Unknown error occurred",
              };
              connection.send(JSON.stringify(response));
              console.error("RPC error:", e);
            }
            return;
          }

          return this._tryCatch(() => _onMessage(connection, message));
        }
      );
    };

    const _onConnect = this.onConnect.bind(this);
    this.onConnect = (connection: Connection, ctx: ConnectionContext) => {
      // TODO: This is a hack to ensure the state is sent after the connection is established
      // must fix this
      return agentContext.run(
        // Need to cast "this" to Agent<unknown> to avoid type errors
        // because the agentContext is as strictly typed as the Agent class
        { agent: this as Agent<unknown>, connection, request: ctx.request },
        async () => {
          setTimeout(() => {
            this.#emitEvent({
              type: "connect",
              instance: this.name,
              className: this.#ParentClass.name,
              id: nanoid(),
              timestamp: Date.now(),
              payload: {
                connectionId: connection.id,
              },
            });
            if (this.state) {
              connection.send(
                JSON.stringify({
                  type: "cf_agent_state",
                  state: this.state,
                })
              );
            }

            connection.send(
              JSON.stringify({
                type: "cf_agent_mcp_servers",
                mcp: this._getMcpServerStateInternal(),
              })
            );

<<<<<<< HEAD
            const proxiedConnection = this.#createWebSocketProxy(connection);
            return this.#tryCatch(() => _onConnect(proxiedConnection, ctx));
=======
            return this._tryCatch(() => _onConnect(connection, ctx));
>>>>>>> 7f84d28e
          }, 20);
        }
      );
    };

    const _onStateUpdate = this.onStateUpdate.bind(this);
    this.onStateUpdate = async (
      state: State | undefined,
      source: Connection | "server"
    ) => {
      return agentContext.run(
        {
          // Need to cast "this" to Agent<unknown> to avoid type errors
          // because the agentContext is as strictly typed as the Agent class
          agent: this as Agent<unknown>,
          connection: undefined,
          request: undefined,
        },
        async () => {
<<<<<<< HEAD
          return this.#tryCatch(() => {
            const proxiedSource =
              source === "server" ? source : this.#createWebSocketProxy(source);

            if (state) {
              this.#emitEvent({
                type: "state_update",
                instance: this.name,
                className: this.#ParentClass.name,
                id: nanoid(),
                timestamp: Date.now(),
                payload: {
                  state,
                },
              });
            }

            return _onStateUpdate(state, proxiedSource);
          });
        }
      );
    };

    const _broadcast = this.broadcast.bind(this);
    this.broadcast = async (
      message: WSMessage,
      without?: string[]
    ): Promise<void> => {
      this.#emitEvent({
        type: "broadcast",
        instance: this.name,
        className: this.#ParentClass.name,
        id: nanoid(),
        timestamp: Date.now(),
        payload: {
          message:
            typeof message === "string"
              ? message
              : { type: "binary", size: message.byteLength },
          without,
        },
      });
      return _broadcast(message, without);
    };

    const _onClose = this.onClose.bind(this);
    this.onClose = async (
      connection: Connection,
      code: number,
      reason: string,
      wasClean: boolean
    ) => {
      return agentContext.run(
        {
          // Need to cast "this" to Agent<unknown> to avoid type errors
          // because the agentContext is as strictly typed as the Agent class
          agent: this as Agent<unknown>,
          connection,
          request: undefined,
        },
        async () => {
          this.#emitEvent({
            type: "close",
            instance: this.name,
            className: this.#ParentClass.name,
            id: nanoid(),
            timestamp: Date.now(),
            payload: {
              connectionId: connection.id,
              code,
              reason,
              wasClean,
            },
          });
          return _onClose(connection, code, reason, wasClean);
=======
          const servers = this.sql<MCPServerRow>`
            SELECT id, name, server_url, client_id, auth_url, callback_url, server_options FROM cf_agents_mcp_servers;
          `;

          // from DO storage, reconnect to all servers using our saved auth information
          await Promise.allSettled(
            servers.map((server) => {
              return this._connectToMcpServerInternal(
                server.name,
                server.server_url,
                server.callback_url,
                server.server_options
                  ? JSON.parse(server.server_options)
                  : undefined,
                {
                  id: server.id,
                  oauthClientId: server.client_id ?? undefined,
                }
              );
            })
          );

          this.broadcast(
            JSON.stringify({
              type: "cf_agent_mcp_servers",
              mcp: this._getMcpServerStateInternal(),
            })
          );

          await this._tryCatch(() => _onStart());
>>>>>>> 7f84d28e
        }
      );
    };

    const _onError = this.onError.bind(this);
    this.onError = async (
      connectionOrError: Connection | unknown,
      error?: unknown
    ): Promise<void> => {
      return agentContext.run(
        {
          // Need to cast "this" to Agent<unknown> to avoid type errors
          // because the agentContext is as strictly typed as the Agent class
          agent: this as Agent<unknown>,
          connection: undefined,
          request: undefined,
        },
        async () => {
          return this.#tryCatch(() => {
            const connectionId =
              error &&
              connectionOrError !== null &&
              typeof connectionOrError === "object" &&
              "id" in connectionOrError &&
              typeof connectionOrError.id === "string"
                ? connectionOrError.id
                : "server";

            this.#emitEvent({
              type: "error",
              instance: this.name,
              className: this.#ParentClass.name,
              id: nanoid(),
              timestamp: Date.now(),
              payload: {
                connection: connectionId,
                error: {
                  message:
                    error instanceof Error ? error.message : "Unknown error",
                  stack: error instanceof Error ? error.stack : undefined,
                },
              },
            });

            // Needed to silence the typescript compiler
            if (error) {
              return _onError(connectionOrError as Connection, error);
            }

            return _onError(connectionOrError);
          });
        }
      );
    };
  }

  #createWebSocketProxy(connection: Connection): Connection {
    const self = this;
    return new Proxy(connection, {
      get(target, prop, receiver) {
        // Intercept the 'send' method
        if (prop === "send") {
          return function (
            this: Connection,
            message: string | ArrayBuffer | ArrayBufferView
          ) {
            self.#emitEvent({
              type: "send",
              instance: self.name,
              className: self.#ParentClass.name,
              id: target.id,
              timestamp: Date.now(),
              payload: {
                message:
                  typeof message === "string"
                    ? message
                    : { type: "binary", size: message.byteLength },
                connectionId: target.id,
              },
            });

            // Call the original send method
            return Reflect.get(target, prop, receiver).call(target, message);
          };
        }

        // Return other properties/methods unchanged
        return Reflect.get(target, prop, receiver);
      },
    });
  }

  private _setStateInternal(
    state: State,
    source: Connection | "server" = "server"
  ) {
    this._state = state;
    this.sql`
    INSERT OR REPLACE INTO cf_agents_state (id, state)
    VALUES (${STATE_ROW_ID}, ${JSON.stringify(state)})
  `;
    this.sql`
    INSERT OR REPLACE INTO cf_agents_state (id, state)
    VALUES (${STATE_WAS_CHANGED}, ${JSON.stringify(true)})
  `;
    this.broadcast(
      JSON.stringify({
        type: "cf_agent_state",
        state: state,
      }),
      source !== "server" ? [source.id] : []
    );
    return this._tryCatch(() => {
      const { connection, request } = agentContext.getStore() || {};
      return agentContext.run(
        { agent: this, connection, request },
        async () => {
          return this.onStateUpdate(state, source);
        }
      );
    });
  }

  #emitEvent(event: AgentEvent<State>) {
    this.#eventBus.emit("event", event);
    for (const observer of this.eventObservers) {
      observer.handler(event);
    }
  }

  /**
   * Update the Agent's state
   * @param state New state to set
   */
  setState(state: State) {
    this._setStateInternal(state, "server");
  }

  /**
   * Called when the Agent's state is updated
   * @param state Updated state
   * @param source Source of the state update ("server" or a client connection)
   */
  onStateUpdate(state: State | undefined, source: Connection | "server") {
    // override this to handle state updates
  }

  /**
   * Called when the Agent receives an email
   * @param email Email message to process
   */
  onEmail(email: ForwardableEmailMessage) {
    return agentContext.run(
      { agent: this, connection: undefined, request: undefined },
      async () => {
        console.error("onEmail not implemented");
      }
    );
  }

  private async _tryCatch<T>(fn: () => T | Promise<T>) {
    try {
      return await fn();
    } catch (e) {
      throw this.onError(e);
    }
  }

  override onError(
    connection: Connection,
    error: unknown
  ): void | Promise<void>;
  override onError(error: unknown): void | Promise<void>;
  override onError(connectionOrError: Connection | unknown, error?: unknown) {
    let theError: unknown;
    if (connectionOrError && error) {
      theError = error;
      // this is a websocket connection error
      console.error(
        "Error on websocket connection:",
        (connectionOrError as Connection).id,
        theError
      );
      console.error(
        "Override onError(connection, error) to handle websocket connection errors"
      );
    } else {
      theError = connectionOrError;
      // this is a server error
      console.error("Error on server:", theError);
      console.error("Override onError(error) to handle server errors");
    }
    throw theError;
  }

  /**
   * Render content (not implemented in base class)
   */
  render() {
    throw new Error("Not implemented");
  }

  /**
   * Schedule a task to be executed in the future
   * @template T Type of the payload data
   * @param when When to execute the task (Date, seconds delay, or cron expression)
   * @param callback Name of the method to call
   * @param payload Data to pass to the callback
   * @returns Schedule object representing the scheduled task
   */
  async schedule<T = string>(
    when: Date | string | number,
    callback: keyof this,
    payload?: T
  ): Promise<Schedule<T>> {
    const id = nanoid(9);

    if (typeof callback !== "string") {
      throw new Error("Callback must be a string");
    }

    if (typeof this[callback] !== "function") {
      throw new Error(`this.${callback} is not a function`);
    }

    if (when instanceof Date) {
      const timestamp = Math.floor(when.getTime() / 1000);
      this.sql`
        INSERT OR REPLACE INTO cf_agents_schedules (id, callback, payload, type, time)
        VALUES (${id}, ${callback}, ${JSON.stringify(
          payload
        )}, 'scheduled', ${timestamp})
      `;

      await this._scheduleNextAlarm();

      return {
        id,
        callback: callback,
        payload: payload as T,
        time: timestamp,
        type: "scheduled",
      };
    }
    if (typeof when === "number") {
      const time = new Date(Date.now() + when * 1000);
      const timestamp = Math.floor(time.getTime() / 1000);

      this.sql`
        INSERT OR REPLACE INTO cf_agents_schedules (id, callback, payload, type, delayInSeconds, time)
        VALUES (${id}, ${callback}, ${JSON.stringify(
          payload
        )}, 'delayed', ${when}, ${timestamp})
      `;

      await this._scheduleNextAlarm();

      return {
        id,
        callback: callback,
        payload: payload as T,
        delayInSeconds: when,
        time: timestamp,
        type: "delayed",
      };
    }
    if (typeof when === "string") {
      const nextExecutionTime = getNextCronTime(when);
      const timestamp = Math.floor(nextExecutionTime.getTime() / 1000);

      this.sql`
        INSERT OR REPLACE INTO cf_agents_schedules (id, callback, payload, type, cron, time)
        VALUES (${id}, ${callback}, ${JSON.stringify(
          payload
        )}, 'cron', ${when}, ${timestamp})
      `;

      await this._scheduleNextAlarm();

      return {
        id,
        callback: callback,
        payload: payload as T,
        cron: when,
        time: timestamp,
        type: "cron",
      };
    }
    throw new Error("Invalid schedule type");
  }

  /**
   * Get a scheduled task by ID
   * @template T Type of the payload data
   * @param id ID of the scheduled task
   * @returns The Schedule object or undefined if not found
   */
  async getSchedule<T = string>(id: string): Promise<Schedule<T> | undefined> {
    const result = this.sql<Schedule<string>>`
      SELECT * FROM cf_agents_schedules WHERE id = ${id}
    `;
    if (!result) {
      console.error(`schedule ${id} not found`);
      return undefined;
    }

    return { ...result[0], payload: JSON.parse(result[0].payload) as T };
  }

  /**
   * Get scheduled tasks matching the given criteria
   * @template T Type of the payload data
   * @param criteria Criteria to filter schedules
   * @returns Array of matching Schedule objects
   */
  getSchedules<T = string>(
    criteria: {
      id?: string;
      type?: "scheduled" | "delayed" | "cron";
      timeRange?: { start?: Date; end?: Date };
    } = {}
  ): Schedule<T>[] {
    let query = "SELECT * FROM cf_agents_schedules WHERE 1=1";
    const params = [];

    if (criteria.id) {
      query += " AND id = ?";
      params.push(criteria.id);
    }

    if (criteria.type) {
      query += " AND type = ?";
      params.push(criteria.type);
    }

    if (criteria.timeRange) {
      query += " AND time >= ? AND time <= ?";
      const start = criteria.timeRange.start || new Date(0);
      const end = criteria.timeRange.end || new Date(999999999999999);
      params.push(
        Math.floor(start.getTime() / 1000),
        Math.floor(end.getTime() / 1000)
      );
    }

    const result = this.ctx.storage.sql
      .exec(query, ...params)
      .toArray()
      .map((row) => ({
        ...row,
        payload: JSON.parse(row.payload as string) as T,
      })) as Schedule<T>[];

    return result;
  }

  /**
   * Cancel a scheduled task
   * @param id ID of the task to cancel
   * @returns true if the task was cancelled, false otherwise
   */
  async cancelSchedule(id: string): Promise<boolean> {
    this.sql`DELETE FROM cf_agents_schedules WHERE id = ${id}`;

    await this._scheduleNextAlarm();
    return true;
  }

  private async _scheduleNextAlarm() {
    // Find the next schedule that needs to be executed
    const result = this.sql`
      SELECT time FROM cf_agents_schedules 
      WHERE time > ${Math.floor(Date.now() / 1000)}
      ORDER BY time ASC 
      LIMIT 1
    `;
    if (!result) return;

    if (result.length > 0 && "time" in result[0]) {
      const nextTime = (result[0].time as number) * 1000;
      await this.ctx.storage.setAlarm(nextTime);
    }
  }

  /**
   * Method called when an alarm fires.
   * Executes any scheduled tasks that are due.
   *
   * @remarks
   * To schedule a task, please use the `this.schedule` method instead.
   * See {@link https://developers.cloudflare.com/agents/api-reference/schedule-tasks/}
   */
  public readonly alarm = async () => {
    const now = Math.floor(Date.now() / 1000);

    // Get all schedules that should be executed now
    const result = this.sql<Schedule<string>>`
      SELECT * FROM cf_agents_schedules WHERE time <= ${now}
    `;

    for (const row of result || []) {
      const callback = this[row.callback as keyof Agent<Env>];
      if (!callback) {
        console.error(`callback ${row.callback} not found`);
        continue;
      }
      await agentContext.run(
        // Need to cast "this" to Agent<unknown> to avoid type errors
        // because the agentContext is as strictly typed as the Agent class
        {
          agent: this as Agent<unknown>,
          connection: undefined,
          request: undefined,
        },
        async () => {
          try {
            await (
              callback as (
                payload: unknown,
                schedule: Schedule<unknown>
              ) => Promise<void>
            ).bind(this)(JSON.parse(row.payload as string), row);
          } catch (e) {
            console.error(`error executing callback "${row.callback}"`, e);
          }
        }
      );
      if (row.type === "cron") {
        // Update next execution time for cron schedules
        const nextExecutionTime = getNextCronTime(row.cron);
        const nextTimestamp = Math.floor(nextExecutionTime.getTime() / 1000);

        this.sql`
          UPDATE cf_agents_schedules SET time = ${nextTimestamp} WHERE id = ${row.id}
        `;
      } else {
        // Delete one-time schedules after execution
        this.sql`
          DELETE FROM cf_agents_schedules WHERE id = ${row.id}
        `;
      }
    }

    // Schedule the next alarm
    await this._scheduleNextAlarm();
  };

  /**
   * Destroy the Agent, removing all state and scheduled tasks
   */
  async destroy() {
    // drop all tables
    this.sql`DROP TABLE IF EXISTS cf_agents_state`;
    this.sql`DROP TABLE IF EXISTS cf_agents_schedules`;
    this.sql`DROP TABLE IF EXISTS cf_agents_mcp_servers`;

    // delete all alarms
    await this.ctx.storage.deleteAlarm();
    await this.ctx.storage.deleteAll();
  }

  private _isCallable(method: string): boolean {
    // biome-ignore lint/complexity/noBannedTypes: <explanation>
    return callableMetadata.has(this[method as keyof this] as Function);
  }

  /**
   * Connect to a new MCP Server
   *
   * @param url MCP Server SSE URL
   * @param callbackHost Base host for the agent, used for the redirect URI.
   * @param agentsPrefix agents routing prefix if not using `agents`
   * @param options MCP client and transport (header) options
   * @returns authUrl
   */
  async addMcpServer(
    serverName: string,
    url: string,
    callbackHost: string,
    agentsPrefix = "agents",
    options?: {
      client?: ConstructorParameters<typeof Client>[1];
      transport?: {
        headers: HeadersInit;
      };
    }
  ): Promise<{ id: string; authUrl: string | undefined }> {
    const callbackUrl = `${callbackHost}/${agentsPrefix}/${camelCaseToKebabCase(this._ParentClass.name)}/${this.name}/callback`;

    const result = await this._connectToMcpServerInternal(
      serverName,
      url,
      callbackUrl,
      options
    );

    this.broadcast(
      JSON.stringify({
        type: "cf_agent_mcp_servers",
        mcp: this._getMcpServerStateInternal(),
      })
    );

    return result;
  }

  async _connectToMcpServerInternal(
    serverName: string,
    url: string,
    callbackUrl: string,
    // it's important that any options here are serializable because we put them into our sqlite DB for reconnection purposes
    options?: {
      client?: ConstructorParameters<typeof Client>[1];
      /**
       * We don't expose the normal set of transport options because:
       * 1) we can't serialize things like the auth provider or a fetch function into the DB for reconnection purposes
       * 2) We probably want these options to be agnostic to the transport type (SSE vs Streamable)
       *
       * This has the limitation that you can't override fetch, but I think headers should handle nearly all cases needed (i.e. non-standard bearer auth).
       */
      transport?: {
        headers?: HeadersInit;
      };
    },
    reconnect?: {
      id: string;
      oauthClientId?: string;
    }
  ): Promise<{ id: string; authUrl: string | undefined }> {
    const authProvider = new DurableObjectOAuthClientProvider(
      this.ctx.storage,
      this.name,
      callbackUrl
    );

    if (reconnect) {
      authProvider.serverId = reconnect.id;
      if (reconnect.oauthClientId) {
        authProvider.clientId = reconnect.oauthClientId;
      }
    }

    // allows passing through transport headers if necessary
    // this handles some non-standard bearer auth setups (i.e. MCP server behind CF access instead of OAuth)
    let headerTransportOpts: SSEClientTransportOptions = {};
    if (options?.transport?.headers) {
      headerTransportOpts = {
        eventSourceInit: {
          fetch: (url, init) =>
            fetch(url, {
              ...init,
              headers: options?.transport?.headers,
            }),
        },
        requestInit: {
          headers: options?.transport?.headers,
        },
      };
    }

    const { id, authUrl, clientId } = await this.mcp.connect(url, {
      reconnect,
      transport: {
        ...headerTransportOpts,
        authProvider,
      },
      client: options?.client,
    });

    this.sql`
      INSERT OR REPLACE INTO cf_agents_mcp_servers (id, name, server_url, client_id, auth_url, callback_url, server_options)
      VALUES (
        ${id},
        ${serverName},
        ${url},
        ${clientId ?? null},
        ${authUrl ?? null},
        ${callbackUrl},
        ${options ? JSON.stringify(options) : null}
      );
    `;

    return {
      id,
      authUrl,
    };
  }

  async removeMcpServer(id: string) {
    this.mcp.closeConnection(id);
    this.sql`
      DELETE FROM cf_agents_mcp_servers WHERE id = ${id};
    `;
    this.broadcast(
      JSON.stringify({
        type: "cf_agent_mcp_servers",
        mcp: this._getMcpServerStateInternal(),
      })
    );
  }

  private _getMcpServerStateInternal(): MCPServersState {
    const mcpState: MCPServersState = {
      servers: {},
      tools: this.mcp.listTools(),
      prompts: this.mcp.listPrompts(),
      resources: this.mcp.listResources(),
    };

    const servers = this.sql<MCPServerRow>`
      SELECT id, name, server_url, client_id, auth_url, callback_url, server_options FROM cf_agents_mcp_servers;
    `;

    for (const server of servers) {
      mcpState.servers[server.id] = {
        name: server.name,
        server_url: server.server_url,
        auth_url: server.auth_url,
        state: this.mcp.mcpConnections[server.id].connectionState,
      };
    }

    return mcpState;
  }
}

/**
 * Namespace for creating Agent instances
 * @template Agentic Type of the Agent class
 */
export type AgentNamespace<Agentic extends Agent<unknown>> =
  DurableObjectNamespace<Agentic>;

/**
 * Agent's durable context
 */
export type AgentContext = DurableObjectState;

/**
 * Configuration options for Agent routing
 */
export type AgentOptions<Env> = PartyServerOptions<Env> & {
  /**
   * Whether to enable CORS for the Agent
   */
  cors?: boolean | HeadersInit | undefined;
};

/**
 * Route a request to the appropriate Agent
 * @param request Request to route
 * @param env Environment containing Agent bindings
 * @param options Routing options
 * @returns Response from the Agent or undefined if no route matched
 */
export async function routeAgentRequest<Env>(
  request: Request,
  env: Env,
  options?: AgentOptions<Env>
) {
  const corsHeaders =
    options?.cors === true
      ? {
          "Access-Control-Allow-Origin": "*",
          "Access-Control-Allow-Methods": "GET, POST, HEAD, OPTIONS",
          "Access-Control-Allow-Credentials": "true",
          "Access-Control-Max-Age": "86400",
        }
      : options?.cors;

  if (request.method === "OPTIONS") {
    if (corsHeaders) {
      return new Response(null, {
        headers: corsHeaders,
      });
    }
    console.warn(
      "Received an OPTIONS request, but cors was not enabled. Pass `cors: true` or `cors: { ...custom cors headers }` to routeAgentRequest to enable CORS."
    );
  }

  let response = await routePartykitRequest(
    request,
    env as Record<string, unknown>,
    {
      prefix: "agents",
      ...(options as PartyServerOptions<Record<string, unknown>>),
    }
  );

  if (
    response &&
    corsHeaders &&
    request.headers.get("upgrade")?.toLowerCase() !== "websocket" &&
    request.headers.get("Upgrade")?.toLowerCase() !== "websocket"
  ) {
    response = new Response(response.body, {
      headers: {
        ...response.headers,
        ...corsHeaders,
      },
    });
  }
  return response;
}

/**
 * Route an email to the appropriate Agent
 * @param email Email message to route
 * @param env Environment containing Agent bindings
 * @param options Routing options
 */
export async function routeAgentEmail<Env>(
  email: ForwardableEmailMessage,
  env: Env,
  options?: AgentOptions<Env>
): Promise<void> {}

/**
 * Get or create an Agent by name
 * @template Env Environment type containing bindings
 * @template T Type of the Agent class
 * @param namespace Agent namespace
 * @param name Name of the Agent instance
 * @param options Options for Agent creation
 * @returns Promise resolving to an Agent instance stub
 */
export async function getAgentByName<Env, T extends Agent<Env>>(
  namespace: AgentNamespace<T>,
  name: string,
  options?: {
    jurisdiction?: DurableObjectJurisdiction;
    locationHint?: DurableObjectLocationHint;
  }
) {
  return getServerByName<Env, T>(namespace, name, options);
}

/**
 * A wrapper for streaming responses in callable methods
 */
export class StreamingResponse {
  private _connection: Connection;
  private _id: string;
  private _closed = false;

  constructor(connection: Connection, id: string) {
    this._connection = connection;
    this._id = id;
  }

  /**
   * Send a chunk of data to the client
   * @param chunk The data to send
   */
  send(chunk: unknown) {
    if (this._closed) {
      throw new Error("StreamingResponse is already closed");
    }
    const response: RPCResponse = {
      type: "rpc",
      id: this._id,
      success: true,
      result: chunk,
      done: false,
    };
    this._connection.send(JSON.stringify(response));
  }

  /**
   * End the stream and send the final chunk (if any)
   * @param finalChunk Optional final chunk of data to send
   */
  end(finalChunk?: unknown) {
    if (this._closed) {
      throw new Error("StreamingResponse is already closed");
    }
    this._closed = true;
    const response: RPCResponse = {
      type: "rpc",
      id: this._id,
      success: true,
      result: finalChunk,
      done: true,
    };
    this._connection.send(JSON.stringify(response));
  }
}

/**
 * For debugging purposes, get the event stream from an Agent
 *
 * @param agent Agent instance
 * @returns A response object of which the body points to a readable stream of events
 */
export async function getAgentEventStream<T extends Agent<unknown, unknown>>(
  agent: DurableObjectStub<T>
) {
  const secret = await agent.secret;
  const url = `http://dummy-example.cloudflare.com/${secret}/events`;
  return await agent.fetch(url, {
    method: "GET",
    headers: {
      Accept: "text/event-stream",
    },
  });
}<|MERGE_RESOLUTION|>--- conflicted
+++ resolved
@@ -610,8 +610,7 @@
             });
           }
 
-<<<<<<< HEAD
-          return this.#tryCatch(async () => {
+          return this._tryCatch(async () => {
             if (
               request.method === "GET" &&
               request.url ===
@@ -689,10 +688,10 @@
             const requestPayload = await createRequestPayload(
               request.clone() as typeof request
             );
-            this.#emitEvent({
+            this._emitEvent({
               type: "request",
               instance: this.name,
-              className: this.#ParentClass.name,
+              className: this._ParentClass.name,
               id: nanoid(),
               timestamp: Date.now(),
               payload: {
@@ -700,10 +699,10 @@
               },
             });
             const response = await _onRequest(request);
-            this.#emitEvent({
+            this._emitEvent({
               type: "response",
               instance: this.name,
-              className: this.#ParentClass.name,
+              className: this._ParentClass.name,
               id: nanoid(),
               timestamp: Date.now(),
               payload: {
@@ -715,19 +714,16 @@
             });
             return response;
           });
-=======
-          return this._tryCatch(() => _onRequest(request));
->>>>>>> 7f84d28e
         }
       );
     };
 
     const _originalMessage = this.onMessage.bind(this);
     const _onMessage = async (connection: Connection, message: WSMessage) => {
-      this.#emitEvent({
+      this._emitEvent({
         type: "message",
         instance: this.name,
-        className: this.#ParentClass.name,
+        className: this._ParentClass.name,
         id: nanoid(),
         timestamp: Date.now(),
         payload: {
@@ -831,10 +827,10 @@
         { agent: this as Agent<unknown>, connection, request: ctx.request },
         async () => {
           setTimeout(() => {
-            this.#emitEvent({
+            this._emitEvent({
               type: "connect",
               instance: this.name,
-              className: this.#ParentClass.name,
+              className: this._ParentClass.name,
               id: nanoid(),
               timestamp: Date.now(),
               payload: {
@@ -857,12 +853,8 @@
               })
             );
 
-<<<<<<< HEAD
             const proxiedConnection = this.#createWebSocketProxy(connection);
-            return this.#tryCatch(() => _onConnect(proxiedConnection, ctx));
-=======
-            return this._tryCatch(() => _onConnect(connection, ctx));
->>>>>>> 7f84d28e
+            return this._tryCatch(() => _onConnect(proxiedConnection, ctx));
           }, 20);
         }
       );
@@ -882,16 +874,15 @@
           request: undefined,
         },
         async () => {
-<<<<<<< HEAD
-          return this.#tryCatch(() => {
+          return this._tryCatch(() => {
             const proxiedSource =
               source === "server" ? source : this.#createWebSocketProxy(source);
 
             if (state) {
-              this.#emitEvent({
+              this._emitEvent({
                 type: "state_update",
                 instance: this.name,
-                className: this.#ParentClass.name,
+                className: this._ParentClass.name,
                 id: nanoid(),
                 timestamp: Date.now(),
                 payload: {
@@ -911,10 +902,10 @@
       message: WSMessage,
       without?: string[]
     ): Promise<void> => {
-      this.#emitEvent({
+      this._emitEvent({
         type: "broadcast",
         instance: this.name,
-        className: this.#ParentClass.name,
+        className: this._ParentClass.name,
         id: nanoid(),
         timestamp: Date.now(),
         payload: {
@@ -944,10 +935,10 @@
           request: undefined,
         },
         async () => {
-          this.#emitEvent({
+          this._emitEvent({
             type: "close",
             instance: this.name,
-            className: this.#ParentClass.name,
+            className: this._ParentClass.name,
             id: nanoid(),
             timestamp: Date.now(),
             payload: {
@@ -958,7 +949,20 @@
             },
           });
           return _onClose(connection, code, reason, wasClean);
-=======
+        }
+      );
+    };
+    const _onStart = this.onStart.bind(this);
+    this.onStart = async () => {
+      return agentContext.run(
+        {
+          // Need to cast "this" to Agent<unknown> to avoid type errors
+          // because the agentContext is as strictly typed as the Agent class
+          agent: this as Agent<unknown>,
+          connection: undefined,
+          request: undefined,
+        },
+        async () => {
           const servers = this.sql<MCPServerRow>`
             SELECT id, name, server_url, client_id, auth_url, callback_url, server_options FROM cf_agents_mcp_servers;
           `;
@@ -989,7 +993,6 @@
           );
 
           await this._tryCatch(() => _onStart());
->>>>>>> 7f84d28e
         }
       );
     };
@@ -1008,7 +1011,7 @@
           request: undefined,
         },
         async () => {
-          return this.#tryCatch(() => {
+          return this._tryCatch(() => {
             const connectionId =
               error &&
               connectionOrError !== null &&
@@ -1018,10 +1021,10 @@
                 ? connectionOrError.id
                 : "server";
 
-            this.#emitEvent({
+            this._emitEvent({
               type: "error",
               instance: this.name,
-              className: this.#ParentClass.name,
+              className: this._ParentClass.name,
               id: nanoid(),
               timestamp: Date.now(),
               payload: {
@@ -1056,10 +1059,10 @@
             this: Connection,
             message: string | ArrayBuffer | ArrayBufferView
           ) {
-            self.#emitEvent({
+            self._emitEvent({
               type: "send",
               instance: self.name,
-              className: self.#ParentClass.name,
+              className: self._ParentClass.name,
               id: target.id,
               timestamp: Date.now(),
               payload: {
@@ -1113,7 +1116,7 @@
     });
   }
 
-  #emitEvent(event: AgentEvent<State>) {
+  _emitEvent(event: AgentEvent<State>) {
     this.#eventBus.emit("event", event);
     for (const observer of this.eventObservers) {
       observer.handler(event);
