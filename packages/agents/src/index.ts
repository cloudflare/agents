--- conflicted
+++ resolved
@@ -315,11 +315,8 @@
 {
   private _state = DEFAULT_STATE as State;
   private _disposables = new DisposableStore();
-<<<<<<< HEAD
   private realtime?: Realtime;
-=======
   private _destroyed = false;
->>>>>>> c1bb26da
 
   private _ParentClass: typeof Agent<Env, State> =
     Object.getPrototypeOf(this).constructor;
@@ -533,7 +530,7 @@
       return agentContext.run(
         { agent: this, connection, request: undefined, email: undefined },
         async () => {
-<<<<<<< HEAD
+          // TODO: remove this
           console.log(
             "incoming connection message",
             message,
@@ -542,11 +539,9 @@
             "conn url:",
             connection.url
           );
-=======
           // TODO: make zod/ai sdk more performant and remove this
           // Late initialization of jsonSchemaFn (needed for getAITools)
           await this.mcp.ensureJsonSchema();
->>>>>>> c1bb26da
           if (typeof message !== "string") {
             return this._tryCatch(() => _onMessage(connection, message));
           }
@@ -687,53 +682,8 @@
         },
         async () => {
           await this._tryCatch(async () => {
-<<<<<<< HEAD
-            const servers = this.sql<MCPServerRow>`
-            SELECT id, name, server_url, client_id, auth_url, callback_url, server_options FROM cf_agents_mcp_servers;
-          `;
-
-            this.broadcastMcpServers();
-
-            // from DO storage, reconnect to all servers not currently in the oauth flow using our saved auth information
-            if (servers && Array.isArray(servers) && servers.length > 0) {
-              // Restore callback URLs for OAuth-enabled servers
-              servers.forEach((server) => {
-                if (server.callback_url) {
-                  // Register the full redirect URL including serverId to avoid ambiguous matches
-                  this.mcp.registerCallbackUrl(
-                    `${server.callback_url}/${server.id}`
-                  );
-                }
-              });
-
-              servers.forEach((server) => {
-                this._connectToMcpServerInternal(
-                  server.name,
-                  server.server_url,
-                  server.callback_url,
-                  server.server_options
-                    ? JSON.parse(server.server_options)
-                    : undefined,
-                  {
-                    id: server.id,
-                    oauthClientId: server.client_id ?? undefined
-                  }
-                )
-                  .then(() => {
-                    // Broadcast updated MCP servers state after each server connects
-                    this.broadcastMcpServers();
-                  })
-                  .catch((error) => {
-                    console.error(
-                      `Error connecting to MCP server: ${server.name} (${server.server_url})`,
-                      error
-                    );
-                    // Still broadcast even if connection fails, so clients know about the failure
-                    this.broadcastMcpServers();
-                  });
-              });
-            }
-
+            await this.mcp.restoreConnectionsFromStorage(this.name);
+            await this.broadcastMcpServers();
             if (this.realtimePipelineComponents) {
               const { CF_ACCOUNT_ID, CF_API_TOKEN } = this.env as {
                 CF_ACCOUNT_ID: string;
@@ -752,10 +702,6 @@
                 agentName
               });
             }
-=======
-            await this.mcp.restoreConnectionsFromStorage(this.name);
-            await this.broadcastMcpServers();
->>>>>>> c1bb26da
             return _onStart(props);
           });
         }
@@ -1455,11 +1401,6 @@
     await this.ctx.storage.deleteAll();
 
     this._disposables.dispose();
-<<<<<<< HEAD
-    await this.mcp.dispose?.();
-    await this.realtime?.dispose();
-    this.ctx.abort("destroyed"); // enforce that the agent is evicted
-=======
     await this.mcp.dispose();
 
     this._destroyed = true;
@@ -1469,7 +1410,8 @@
     setTimeout(() => {
       this.ctx.abort("destroyed");
     }, 0);
->>>>>>> c1bb26da
+
+    await this.realtime?.dispose();
 
     this.observability?.emit(
       {
