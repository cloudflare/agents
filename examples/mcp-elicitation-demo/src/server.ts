--- conflicted
+++ resolved
@@ -20,7 +20,7 @@
   server = new McpServer({
     name: "Elicitation Demo Server",
     version: "1.0.0"
-  }) as any; // TODO: Remove when MCP SDK types are fixed
+  }) as any;
 
   initialState = { counter: 0 };
 
@@ -457,11 +457,6 @@
 
     // Route MCP server requests to the dedicated MCP server
     if (url.pathname.startsWith("/mcp-server")) {
-<<<<<<< HEAD
-      console.log("Routing to MCP server");
-      (ctx as ExecutionContext & { props?: Record<string, unknown> }).props =
-        {};
-=======
       // Handle session setting for cross-agent elicitation (demo-specific)
       if (url.pathname.endsWith("/set-session") && request.method === "POST") {
         const { sessionId } = (await request.json()) as { sessionId: string };
@@ -480,7 +475,6 @@
       }
 
       (ctx as { props?: Record<string, unknown> }).props = {};
->>>>>>> 0d30b4f6
       return mcpServer.fetch(request, env, ctx);
     }
 
